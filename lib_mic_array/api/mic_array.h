// Copyright (c) 2016, XMOS Ltd, All rights reserved
<<<<<<< HEAD
#ifndef MIC_ARRAY_H_
#define MIC_ARRAY_H_

#include <stdint.h>
#include <limits.h>
#include "fir_decimator.h"
#include "mic_array_frame.h"
#include "mic_array_defines.h"

/** PDM Microphone Interface component.
 *
 *  This task handles the interface to up to 8 PDM microphones whilst also decimating
 *  the PDM data by a factor of 4. The output is sent across the channels in one byte
 *  per channel format.
 *
 *  \param p_pdm_mics        The 8 bit wide port connected to the PDM microphones.
 *  \param c_4x_pdm_mic_0    The channel where the decimated PDM of microphones 0-3 will
 *                           be outputted bytewise.
 *  \param c_4x_pdm_mic_1    The channel where the decimated PDM of microphones 4-7 will
 *                           be outputted bytewise.
 */
void pdm_rx(
        in buffered port:32 p_pdm_mics,
        streaming chanend c_4x_pdm_mic_0,
        streaming chanend c_4x_pdm_mic_1);

/** PDM Microphone Interface component for high resolution delay.
 *
 *  This task handles the interface to up to 8 PDM microphones whilst also decimating
 *  the PDM data by a factor of 4. The output is saved to a shared memory circular buffer
 *  given by shared_memory_array. The shared memory array
 *
 *  \param p_pdm_mics            The 8 bit wide port connected to the PDM microphones.
 *  \param shared_memory_array   A pointer to the location of the shared circular buffer.
 *  \param memory_size_log2      The number of int64_t in the shared memory log two.
 *  \param c_sync                The channel used for synchronizing the high resolution
 *                               delay buffer to the PDM input.
 */
void pdm_rx_hires_delay(
        in buffered port:32 p_pdm_mics,
        int64_t * unsafe shared_memory_array,
        unsigned memory_size_log2,
        streaming chanend c_sync);

#define HIRES_DELAY_TAP_COUNT 2

/*
 * High Resolution Delay config structure.
 */
typedef struct {
    unsigned memory_size_log2;              /**< The number of int64_t in the shared memory log two.*/
    unsigned active_delay_set;              /**< Used internally*/
    unsigned delay_set_head;                /**< Used internally*/
    unsigned long long n;                   /**< Used internally*/
    unsigned delays[2][MAX_NUM_CHANNELS];   /**< Holds the delays in a double buffer, selected by active_delay_set*/
} hires_delay_config;

/** High resolution delay component.
 *
 *  This task handles the application of a individual delays of up to 8 channels.
 *  Each unit of delay represents one sample at the input sample rate, i.e. the rate
 *  at which the circular buffer is being updated. The maximum delay is given by the
 *  size of the circular buffer.
 *
 *  \param c_4x_pdm_mic_0       The channel where the decimated PDM of microphones 0-3 will
 *                              be outputted bytewise.
 *  \param c_4x_pdm_mic_1       The channel where the decimated PDM of microphones 4-7 will
 *                              be outputted bytewise.
 *  \param c_sync               The channel used for synchronizing the high resolution
 *                              delay buffer to the PDM input.
 *  \param config               The configuration structure describing the behaviour of the
 *                              high resolution delay component.
 *  \param shared_memory_array  The pointer to the location of the shared circular buffer.
 */
void hires_delay(
        streaming chanend c_4x_pdm_mic_0,
        streaming chanend c_4x_pdm_mic_1,
        streaming chanend c_sync,
        hires_delay_config * unsafe config,
        int64_t * unsafe shared_memory_array);

/** Application side interface to high resolution delay.
 *
 *  This function is used by the client of the high resolution delay to set the delays.
 *
 *  \param config     A pointer to the hires_delay_config structure.
 *  \param delays     An array of the delays to be set.
 *  \param num_taps   The number of microphones. This is must be the same as the delays array.
 *  \returns          0 for success and 1 for buffer already contains pending delays.
 */
int hires_delay_set_taps(hires_delay_config * unsafe config, unsigned delays[], unsigned num_taps);

/** Four Channel decimator buffering type.
 *
 *  This type is used to describe the buffering mode.
 */
typedef enum {
    DECIMATOR_NO_FRAME_OVERLAP,   ///<  The frames have no overlap.
    DECIMATOR_HALF_FRAME_OVERLAP  ///<  The frames have a 50% overlap betweeen sequential frames.
} e_decimator_buffering_type;

/*
 * Note: to use a windowing function the COLA property must be obeyed, i.e. Coef[n] = 1-Coef[N-n]
 * where N is the array length. Only half the array need be specified as the windowing function
 * is assumed symmetric.
 */


/*
 * Four Channel decimator config structure.
 */
typedef struct {

    unsigned frame_size_log2;/**< The output frame size log2, i.e. A frame will contain 2 to the power of frame_size_log2 samples of each channel. */

    int apply_dc_offset_removal; /**< Remove the DC offset from the audio before the final decimation. Set to non-zero to enable. */

    int index_bit_reversal; /**< If non-zero then bit reverse the index of the elements within the frame. Used in the case of preparing for an FFT.*/

    int * unsafe windowing_function; /**< If non-null then this will apply a windowing function to the frame. Used in the case of preparing for an FFT. */

    //FIR Decimator

    unsigned fir_decimation_factor; /**< Final stage FIR Decimation factor*/

    const int *  unsafe coefs; /**< The coefficients for the FIR decimator */

    int apply_mic_gain_compensation; /**< Set to non-zero to apply microphone gain compensation. */

} decimator_config_common;

typedef struct {

    decimator_config_common * unsafe dcc;

    int * unsafe data;    /**< The data for the FIR decimator */

    int mic_gain_compensation[4]; /**< An array describing the relative gain compensation to apply to the microphones. The microphone with the least gain is defined as 0xffffffff(MAX_INT), all others are given as MAX_INT*min_gain/current_mic_gain.*/

} decimator_config;

/** Four Channel Decimation component.
 *
 *  This task decimated the four channel input down to the desired sample rate.
 *  The decimation ratios are limited to 8*1, 8*2, 8*3, 8*4, 8*5, 8*6, 8*7 and 8*8.
 *  The channel c_frame_output is used to transfer pointers to frames decimator
 *  will save the output samples in the format given by the configuration.
 *
 *  \param c_4x_pdm_mic      The channel where the decimated PDM of microphones 0-3 will
 *                           be inputted bytewise.
 *  \param c_frame_output    The channel used to transfer pointers between the client of
 *                           this task and this task.
 */
void decimate_to_pcm_4ch(
        streaming chanend c_4x_pdm_mic,
        streaming chanend c_frame_output);



/** Four Channel Decimation initializer for audio frames.
 *
 *  This function call sets up the four channel decimators. After this has been called there
 *  will be a real time requirement on the task that owns c_pcm_0 and c_pcm_1 must call
 *  decimator_get_next_audio_frame() at the output sample rate.
 *
 *  \param c_pcm_0           The channel used to transfer pointers between the application and
 *                           the decimate_to_pcm_4ch() task.
 *  \param c_pcm_1           The channel used to transfer pointers between the application and
 *                           the decimate_to_pcm_4ch() task.
 *  \param buffer            The buffer index. Always points to the index that is accessible to
 *                           the application.
 *  \param f_audio             An array of audio frames. Typically, of size two.
 *  \param buffering_type    Sets the decimator to double buffer(no overlap) or triple buffer (50% overlap)
 *                           the output frames.
 *
 */
void decimator_init_audio_frame(streaming chanend c_pcm_0, streaming chanend c_pcm_1,
        unsigned &buffer, frame_audio f_audio[], e_decimator_buffering_type buffering_type);


/** Four Channel Decimation audio frame exchange function.
 *
 *  This function handles the frame exchange between the decimate_to_pcm_4ch() tasks and the
 *  application. It returns a pointer to the most recently written frame. At the point the oldest
 *  frame is assumed out of scope of the application.
 *
 *  \param c_pcm_0           The channel used to transfer pointers between the application and
 *                           the decimate_to_pcm_4ch() task.
 *  \param c_pcm_1           The channel used to transfer pointers between the application and
 *                           the decimate_to_pcm_4ch() task.
 *  \param buffer            The buffer index. Always points to the index that is accessible to
 *                           the application.
 *  \param f_audio           An array of audio frames. Typically, of size two.
 *
 *  \returns                 A pointer to the frame now owned by the application. That is, the most
 *                           recently written samples.
 */
frame_audio * alias decimator_get_next_audio_frame(streaming chanend c_pcm_0, streaming chanend c_pcm_1,
       unsigned &buffer, frame_audio * alias f_audio, unsigned buffer_count);

/** Four Channel Decimation initializer for complex frames.
 *
 *  This function call sets up the four channel decimators. After this has been called there
 *  will be a real time requirement on the task that owns c_pcm_0 and c_pcm_1 must call
 *  decimator_get_next_audio_frame() at the output sample rate.
 *
 *  \param c_pcm_0           The channel used to transfer pointers between the application and
 *                           the decimate_to_pcm_4ch() task.
 *  \param c_pcm_1           The channel used to transfer pointers between the application and
 *                           the decimate_to_pcm_4ch() task.
 *  \param buffer            The buffer index. Always points to the index that is accessible to
 *                           the application.
 *  \param f_complex             An array of audio frames. Typically, of size two.
 *  \param buffering_type    Sets the decimator to double buffer(no overlap) or triple buffer (50% overlap)
 *                           the output frames.
 *
 */
void decimator_init_complex_frame(streaming chanend c_pcm_0, streaming chanend c_pcm_1,
     unsigned &buffer, frame_complex f_complex[], e_decimator_buffering_type buffering_type);

/** Four Channel Decimation complex frame exchange function.
 *
 *  This function handles the frame exchange between the decimate_to_pcm_4ch() tasks and the
 *  application. It returns a pointer to the most recently written frame. At the point the oldest
 *  frame is assumed out of scope of the application.
 *
 *  \param c_pcm_0           The channel used to transfer pointers between the application and
 *                           the decimate_to_pcm_4ch() task.
 *  \param c_pcm_1           The channel used to transfer pointers between the application and
 *                           the decimate_to_pcm_4ch() task.
 *  \param buffer            The buffer index. Always points to the index that is accessible to
 *                           the application.
 *  \param f_complex         An array of audio frames. Typically, of size two.
 *
 *  \returns                 A pointer to the frame now owned by the application. That is, the most
 *                           recently written samples.
 */
frame_complex * alias decimator_get_next_complex_frame(streaming chanend c_pcm_0, streaming chanend c_pcm_1,
     unsigned &buffer, frame_complex * alias f_complex, unsigned buffer_count);



void decimator_configure(streaming chanend c_pcm_0, streaming chanend c_pcm_1,
        decimator_config &dc0, decimator_config &dc1);


#endif /* MIC_ARRAY_H_ */
=======
#ifndef MIC_ARRAY_H_
#define MIC_ARRAY_H_

#include <stdint.h>
#include <limits.h>
#include "fir_decimator.h"
#include "mic_array_frame.h"
#include "mic_array_defines.h"

/** PDM Microphone Interface component.
 *
 *  This task handles the interface to up to 8 PDM microphones whilst also decimating
 *  the PDM data by a factor of 8. The output is sent via two channels to two receiving
 *  tasks
 *
 *  \param p_pdm_mics        The 8 bit wide port connected to the PDM microphones.
 *  \param c_4x_pdm_mic_0    The channel where the decimated PDM of microphones 0-3 will
 *                           be outputted.
 *  \param c_4x_pdm_mic_1    The channel where the decimated PDM of microphones 4-7 will
 *                           be outputted.
 */
void pdm_rx(
        in buffered port:32 p_pdm_mics,
        streaming chanend c_4x_pdm_mic_0,
        streaming chanend c_4x_pdm_mic_1);

/** PDM Microphone Interface component for high resolution delay.
 *
 *  This task handles the interface to up to 8 PDM microphones whilst also decimating
 *  the PDM data by a factor of 8. The output is saved to a shared memory circular buffer
 *  given by shared_memory_array.
 *
 *  \param p_pdm_mics            The 8 bit wide port connected to the PDM microphones.
 *  \param shared_memory_array   A pointer to the location of the shared circular buffer.
 *  \param memory_size_log2      The count of samples in the circular buffer log 2.
 *  \param c_sync                The channel used for synchronizing the high resolution
 *                               delay buffer to the PDM input.
 */
void pdm_rx_hires_delay(
        in buffered port:32 p_pdm_mics,
        int64_t * unsafe shared_memory_array,
        unsigned memory_size_log2,
        streaming chanend c_sync);

/*
 * High Resolution Delay config structure.
 */
typedef struct {
    unsigned memory_size_log2;              /**< The number of multi-channel samples in the shared memory log two.*/
    unsigned active_delay_set;              /**< Used internally*/
    unsigned delay_set_head;                /**< Used internally*/
    unsigned long long n;                   /**< Used internally*/
    unsigned delays[2][MAX_NUM_CHANNELS];   /**< Used internally*/
} hires_delay_config;

/** High resolution delay component.
 *
 *  This task handles the application of a individual delays of up to 8 channels.
 *  Each unit of delay represents one sample at the input sample rate, i.e. the rate
 *  at which the circular buffer is being updated. The maximum delay is given by the
 *  size of the circular buffer.
 *
 *  \param c_4x_pdm_mic_0       The channel where the decimated PDM of microphones 0-3 will
 *                              be outputted bytewise.
 *  \param c_4x_pdm_mic_1       The channel where the decimated PDM of microphones 4-7 will
 *                              be outputted bytewise.
 *  \param c_sync               The channel used for synchronizing the high resolution
 *                              delay buffer to the PDM input.
 *  \param config               The configuration structure describing the behaviour of the
 *                              high resolution delay component.
 *  \param shared_memory_array  The pointer to the location of the shared circular buffer.
 */
void hires_delay(
        streaming chanend c_4x_pdm_mic_0,
        streaming chanend c_4x_pdm_mic_1,
        streaming chanend c_sync,
        hires_delay_config * unsafe config,
        int64_t * unsafe shared_memory_array);

/** Application side interface to high resolution delay.
 *
 *  This function is used by the client of the high resolution delay to set the delays.
 *
 *  \param config     A pointer to the hires_delay_config structure.
 *  \param delays     An array of the delays to be set.
 *  \param num_taps   The number of microphones. This is must be the same as the delays array.
 *  \returns          0 for success and 1 for buffer already contains pending delays.
 */
int hires_delay_set_taps(hires_delay_config * unsafe config, unsigned delays[], unsigned num_taps);

/** Four Channel decimator buffering type.
 *
 *  This type is used to describe the buffering mode. Note: to use a windowing function the COLA property
 *  must be obeyed, i.e. Coef[n] = 1-Coef[N-n] where N is the array length. Only half the array need be
 *  specified as the windowing function is assumed symmetric.
 */
typedef enum {
    DECIMATOR_NO_FRAME_OVERLAP,   ///<  The frames have no overlap.
    DECIMATOR_HALF_FRAME_OVERLAP  ///<  The frames have a 50% overlap betweeen sequential frames.
} e_decimator_buffering_type;

/*
 * Four Channel decimator config structure.
 */
typedef struct {

    unsigned frame_size_log2;/**< The output frame size log2, i.e. A frame will contain 2 to the power of frame_size_log2 samples of each channel. */

    int apply_dc_offset_removal; /**< Remove the DC offset from the audio before the final decimation. Set to non-zero to enable. */

    int index_bit_reversal; /**< If non-zero then bit reverse the index of the elements within the frame. Used in the case of preparing for an FFT.*/

    int * unsafe windowing_function; /**< If non-null then this will apply a windowing function to the frame. Used in the case of preparing for an FFT. */

    unsigned decimation_factor; /**< Final stage FIR Decimation factor*/

    const int *  unsafe coefs; /**< The coefficients for the FIR decimator */

    int apply_mic_gain_compensation; /**< Set to non-zero to apply microphone gain compensation. */

    int fir_gain_compensation; /**< 1.4.27 format for the gain compensation for the three satges of FIR. */

} decimator_config_common;

typedef struct {

    decimator_config_common * unsafe dcc;

    int * unsafe data;    /**< The data for the FIR decimator */

    int mic_gain_compensation[4]; /**< An array describing the relative gain compensation to apply to the microphones. The microphone with the least gain is defined as 0xffffffff(MAX_INT), all others are given as MAX_INT*min_gain/current_mic_gain.*/

    unsigned channel_count; /**< The count of enabled channels (0->4).  */

} decimator_config;

/** Four Channel Decimation component.
 *
 *  This task decimates the four channel input down to the desired output sample rate.
 *  The decimator has a fixed divide by 4 followed by a divide by decimation_factor where
 *  decimation_factor is greater than 2.
 *  The channel c_frame_output is used to transfer data and control information between the
 *  application and this task. It relies of shared memory for so the client of this talk must
 *  be on the same tile as this taks.
 *
 *  \param c_from_pdm_interface      The channel where the decimated PDM from pdm_rx task will be inputted.
 *  \param c_frame_output            The channel used to transfer data and control information between
 *                                   the client of this task and this task.
 */
void decimate_to_pcm_4ch(
        streaming chanend c_from_pdm_interface,
        streaming chanend c_frame_output);


/** Four Channel Decimation initializer for raw audio frames.
 *
 *  This function call sets up the four channel decimators. After this has been called there
 *  will be a real time requirement on this task, i.e. this taks must call
 *  decimator_get_next_audio_frame() at the output sample rate multiplied by the frame size.
 *
 *  \param c_from_decimator  The channels used to transfer pointers between the application and
 *                           the decimate_to_pcm_4ch() tasks.
 *  \param decimator_count   The count of decimate_to_pcm_4ch() tasks.
 *  \param buffer            The buffer index. Always points to the index that is accessible to
 *                           the application (initialized internally)
 *  \param f_audio           An array of audio frames.
 *  \param buffering_type    Sets the decimator to double buffer(no overlap) or triple buffer (50% overlap)
 *                           the output frames.
 *
 */
void decimator_init_audio_frame(streaming chanend c_from_decimator[], unsigned decimator_count,
        unsigned &buffer, frame_audio f_audio[], e_decimator_buffering_type buffering_type);


/** Four Channel Decimation raw audio frame exchange function.
 *
 *  This function handles the frame exchange between the decimate_to_pcm_4ch() tasks and the
 *  application. It returns a pointer to the most recently written frame. At the point the oldest
 *  frame is assumed out of scope to the application.
 *
 *  \param c_from_decimator  The channels used to transfer pointers between the application and
 *                           the decimate_to_pcm_4ch() tasks.
 *  \param decimator_count   The count of decimate_to_pcm_4ch() tasks.
 *  \param buffer            The buffer index (Used internally)
 *  \param f_audio           An array of audio frames.
 *  \param buffer_count      The size of the f_audio array, i.e. the number of multi-channel frames
 *                           declared by the application task.
 *
 *  \returns                 A pointer to the frame now owned by the application. That is, the most
 *                           recently written samples.
 */
frame_audio * alias decimator_get_next_audio_frame(streaming chanend c_from_decimator[], unsigned decimator_count,
       unsigned &buffer, frame_audio * alias f_audio, unsigned buffer_count);

/** Four Channel Decimation initializer for complex frames.
 *
 *  This function call sets up the four channel decimators. After this has been called there
 *  will be a real time requirement on this task, i.e. this taks must call
 *  decimator_get_next_complex_frame() at the output sample rate multiplied by the frame size.
 *
 *  \param c_from_decimator  The channels used to transfer pointers between the application and
 *                           the decimate_to_pcm_4ch() tasks.
 *  \param decimator_count   The count of decimate_to_pcm_4ch() tasks.
 *  \param buffer            The buffer index. Always points to the index that is accessible to
 *                           the application (initialized internally)
 *  \param f_complex         An array of complex frames.
 *  \param buffering_type    Sets the decimator to double buffer(no overlap) or triple buffer (50% overlap)
 *                           the output frames.
 *
 */
void decimator_init_complex_frame(streaming chanend c_from_decimator[], unsigned decimator_count,
     unsigned &buffer, frame_complex f_complex[], e_decimator_buffering_type buffering_type);

/** Four Channel Decimation complex frame exchange function.
 *
 *  This function handles the frame exchange between the decimate_to_pcm_4ch() tasks and the
 *  application. It returns a pointer to the most recently written frame. At the point the oldest
 *  frame is assumed out of scope to the application.
 *
 *  \param c_from_decimator  The channels used to transfer pointers between the application and
 *                           the decimate_to_pcm_4ch() tasks.
 *  \param decimator_count   The count of decimate_to_pcm_4ch() tasks.
 *  \param buffer            The buffer index (Used internally)
 *  \param f_audio           An array of complex frames.
 *  \param buffer_count      The size of the f_audio array, i.e. the number of multi-channel frames
 *                           declared by the application task.
 *
 *  \returns                 A pointer to the frame now owned by the application. That is, the most
 *                           recently written samples.
 */
frame_complex * alias decimator_get_next_complex_frame(streaming chanend c_from_decimator[], unsigned decimator_count,
     unsigned &buffer, frame_complex * alias f_complex, unsigned buffer_count);


/** Decimator configuration
 *
 *  This function initializes the decimators and configures them as per the decimator configuration
 *  structure thay are passed.
 *
 *  \param c_from_decimator  The channels used to transfer pointers between the application and
 *                           the decimate_to_pcm_4ch() task.
 *  \param decimator_count   The count of decimate_to_pcm_4ch() tasks.
 *  \param dc                The configuration for each decimator.
 */
void decimator_configure(streaming chanend c_from_decimator[], unsigned decimator_count,
        decimator_config dc[]);

#endif /* MIC_ARRAY_H_ */
>>>>>>> 8314aa1d
<|MERGE_RESOLUTION|>--- conflicted
+++ resolved
@@ -1,5 +1,4 @@
 // Copyright (c) 2016, XMOS Ltd, All rights reserved
-<<<<<<< HEAD
 #ifndef MIC_ARRAY_H_
 #define MIC_ARRAY_H_
 
@@ -12,14 +11,14 @@
 /** PDM Microphone Interface component.
  *
  *  This task handles the interface to up to 8 PDM microphones whilst also decimating
- *  the PDM data by a factor of 4. The output is sent across the channels in one byte
- *  per channel format.
+ *  the PDM data by a factor of 8. The output is sent via two channels to two receiving
+ *  tasks
  *
  *  \param p_pdm_mics        The 8 bit wide port connected to the PDM microphones.
  *  \param c_4x_pdm_mic_0    The channel where the decimated PDM of microphones 0-3 will
- *                           be outputted bytewise.
+ *                           be outputted.
  *  \param c_4x_pdm_mic_1    The channel where the decimated PDM of microphones 4-7 will
- *                           be outputted bytewise.
+ *                           be outputted.
  */
 void pdm_rx(
         in buffered port:32 p_pdm_mics,
@@ -29,12 +28,12 @@
 /** PDM Microphone Interface component for high resolution delay.
  *
  *  This task handles the interface to up to 8 PDM microphones whilst also decimating
- *  the PDM data by a factor of 4. The output is saved to a shared memory circular buffer
- *  given by shared_memory_array. The shared memory array
+ *  the PDM data by a factor of 8. The output is saved to a shared memory circular buffer
+ *  given by shared_memory_array.
  *
  *  \param p_pdm_mics            The 8 bit wide port connected to the PDM microphones.
  *  \param shared_memory_array   A pointer to the location of the shared circular buffer.
- *  \param memory_size_log2      The number of int64_t in the shared memory log two.
+ *  \param memory_size_log2      The count of samples in the circular buffer log 2.
  *  \param c_sync                The channel used for synchronizing the high resolution
  *                               delay buffer to the PDM input.
  */
@@ -44,17 +43,15 @@
         unsigned memory_size_log2,
         streaming chanend c_sync);
 
-#define HIRES_DELAY_TAP_COUNT 2
-
 /*
  * High Resolution Delay config structure.
  */
 typedef struct {
-    unsigned memory_size_log2;              /**< The number of int64_t in the shared memory log two.*/
+    unsigned memory_size_log2;              /**< The number of multi-channel samples in the shared memory log two.*/
     unsigned active_delay_set;              /**< Used internally*/
     unsigned delay_set_head;                /**< Used internally*/
     unsigned long long n;                   /**< Used internally*/
-    unsigned delays[2][MAX_NUM_CHANNELS];   /**< Holds the delays in a double buffer, selected by active_delay_set*/
+    unsigned delays[2][MAX_NUM_CHANNELS];   /**< Used internally*/
 } hires_delay_config;
 
 /** High resolution delay component.
@@ -94,252 +91,6 @@
 
 /** Four Channel decimator buffering type.
  *
- *  This type is used to describe the buffering mode.
- */
-typedef enum {
-    DECIMATOR_NO_FRAME_OVERLAP,   ///<  The frames have no overlap.
-    DECIMATOR_HALF_FRAME_OVERLAP  ///<  The frames have a 50% overlap betweeen sequential frames.
-} e_decimator_buffering_type;
-
-/*
- * Note: to use a windowing function the COLA property must be obeyed, i.e. Coef[n] = 1-Coef[N-n]
- * where N is the array length. Only half the array need be specified as the windowing function
- * is assumed symmetric.
- */
-
-
-/*
- * Four Channel decimator config structure.
- */
-typedef struct {
-
-    unsigned frame_size_log2;/**< The output frame size log2, i.e. A frame will contain 2 to the power of frame_size_log2 samples of each channel. */
-
-    int apply_dc_offset_removal; /**< Remove the DC offset from the audio before the final decimation. Set to non-zero to enable. */
-
-    int index_bit_reversal; /**< If non-zero then bit reverse the index of the elements within the frame. Used in the case of preparing for an FFT.*/
-
-    int * unsafe windowing_function; /**< If non-null then this will apply a windowing function to the frame. Used in the case of preparing for an FFT. */
-
-    //FIR Decimator
-
-    unsigned fir_decimation_factor; /**< Final stage FIR Decimation factor*/
-
-    const int *  unsafe coefs; /**< The coefficients for the FIR decimator */
-
-    int apply_mic_gain_compensation; /**< Set to non-zero to apply microphone gain compensation. */
-
-} decimator_config_common;
-
-typedef struct {
-
-    decimator_config_common * unsafe dcc;
-
-    int * unsafe data;    /**< The data for the FIR decimator */
-
-    int mic_gain_compensation[4]; /**< An array describing the relative gain compensation to apply to the microphones. The microphone with the least gain is defined as 0xffffffff(MAX_INT), all others are given as MAX_INT*min_gain/current_mic_gain.*/
-
-} decimator_config;
-
-/** Four Channel Decimation component.
- *
- *  This task decimated the four channel input down to the desired sample rate.
- *  The decimation ratios are limited to 8*1, 8*2, 8*3, 8*4, 8*5, 8*6, 8*7 and 8*8.
- *  The channel c_frame_output is used to transfer pointers to frames decimator
- *  will save the output samples in the format given by the configuration.
- *
- *  \param c_4x_pdm_mic      The channel where the decimated PDM of microphones 0-3 will
- *                           be inputted bytewise.
- *  \param c_frame_output    The channel used to transfer pointers between the client of
- *                           this task and this task.
- */
-void decimate_to_pcm_4ch(
-        streaming chanend c_4x_pdm_mic,
-        streaming chanend c_frame_output);
-
-
-
-/** Four Channel Decimation initializer for audio frames.
- *
- *  This function call sets up the four channel decimators. After this has been called there
- *  will be a real time requirement on the task that owns c_pcm_0 and c_pcm_1 must call
- *  decimator_get_next_audio_frame() at the output sample rate.
- *
- *  \param c_pcm_0           The channel used to transfer pointers between the application and
- *                           the decimate_to_pcm_4ch() task.
- *  \param c_pcm_1           The channel used to transfer pointers between the application and
- *                           the decimate_to_pcm_4ch() task.
- *  \param buffer            The buffer index. Always points to the index that is accessible to
- *                           the application.
- *  \param f_audio             An array of audio frames. Typically, of size two.
- *  \param buffering_type    Sets the decimator to double buffer(no overlap) or triple buffer (50% overlap)
- *                           the output frames.
- *
- */
-void decimator_init_audio_frame(streaming chanend c_pcm_0, streaming chanend c_pcm_1,
-        unsigned &buffer, frame_audio f_audio[], e_decimator_buffering_type buffering_type);
-
-
-/** Four Channel Decimation audio frame exchange function.
- *
- *  This function handles the frame exchange between the decimate_to_pcm_4ch() tasks and the
- *  application. It returns a pointer to the most recently written frame. At the point the oldest
- *  frame is assumed out of scope of the application.
- *
- *  \param c_pcm_0           The channel used to transfer pointers between the application and
- *                           the decimate_to_pcm_4ch() task.
- *  \param c_pcm_1           The channel used to transfer pointers between the application and
- *                           the decimate_to_pcm_4ch() task.
- *  \param buffer            The buffer index. Always points to the index that is accessible to
- *                           the application.
- *  \param f_audio           An array of audio frames. Typically, of size two.
- *
- *  \returns                 A pointer to the frame now owned by the application. That is, the most
- *                           recently written samples.
- */
-frame_audio * alias decimator_get_next_audio_frame(streaming chanend c_pcm_0, streaming chanend c_pcm_1,
-       unsigned &buffer, frame_audio * alias f_audio, unsigned buffer_count);
-
-/** Four Channel Decimation initializer for complex frames.
- *
- *  This function call sets up the four channel decimators. After this has been called there
- *  will be a real time requirement on the task that owns c_pcm_0 and c_pcm_1 must call
- *  decimator_get_next_audio_frame() at the output sample rate.
- *
- *  \param c_pcm_0           The channel used to transfer pointers between the application and
- *                           the decimate_to_pcm_4ch() task.
- *  \param c_pcm_1           The channel used to transfer pointers between the application and
- *                           the decimate_to_pcm_4ch() task.
- *  \param buffer            The buffer index. Always points to the index that is accessible to
- *                           the application.
- *  \param f_complex             An array of audio frames. Typically, of size two.
- *  \param buffering_type    Sets the decimator to double buffer(no overlap) or triple buffer (50% overlap)
- *                           the output frames.
- *
- */
-void decimator_init_complex_frame(streaming chanend c_pcm_0, streaming chanend c_pcm_1,
-     unsigned &buffer, frame_complex f_complex[], e_decimator_buffering_type buffering_type);
-
-/** Four Channel Decimation complex frame exchange function.
- *
- *  This function handles the frame exchange between the decimate_to_pcm_4ch() tasks and the
- *  application. It returns a pointer to the most recently written frame. At the point the oldest
- *  frame is assumed out of scope of the application.
- *
- *  \param c_pcm_0           The channel used to transfer pointers between the application and
- *                           the decimate_to_pcm_4ch() task.
- *  \param c_pcm_1           The channel used to transfer pointers between the application and
- *                           the decimate_to_pcm_4ch() task.
- *  \param buffer            The buffer index. Always points to the index that is accessible to
- *                           the application.
- *  \param f_complex         An array of audio frames. Typically, of size two.
- *
- *  \returns                 A pointer to the frame now owned by the application. That is, the most
- *                           recently written samples.
- */
-frame_complex * alias decimator_get_next_complex_frame(streaming chanend c_pcm_0, streaming chanend c_pcm_1,
-     unsigned &buffer, frame_complex * alias f_complex, unsigned buffer_count);
-
-
-
-void decimator_configure(streaming chanend c_pcm_0, streaming chanend c_pcm_1,
-        decimator_config &dc0, decimator_config &dc1);
-
-
-#endif /* MIC_ARRAY_H_ */
-=======
-#ifndef MIC_ARRAY_H_
-#define MIC_ARRAY_H_
-
-#include <stdint.h>
-#include <limits.h>
-#include "fir_decimator.h"
-#include "mic_array_frame.h"
-#include "mic_array_defines.h"
-
-/** PDM Microphone Interface component.
- *
- *  This task handles the interface to up to 8 PDM microphones whilst also decimating
- *  the PDM data by a factor of 8. The output is sent via two channels to two receiving
- *  tasks
- *
- *  \param p_pdm_mics        The 8 bit wide port connected to the PDM microphones.
- *  \param c_4x_pdm_mic_0    The channel where the decimated PDM of microphones 0-3 will
- *                           be outputted.
- *  \param c_4x_pdm_mic_1    The channel where the decimated PDM of microphones 4-7 will
- *                           be outputted.
- */
-void pdm_rx(
-        in buffered port:32 p_pdm_mics,
-        streaming chanend c_4x_pdm_mic_0,
-        streaming chanend c_4x_pdm_mic_1);
-
-/** PDM Microphone Interface component for high resolution delay.
- *
- *  This task handles the interface to up to 8 PDM microphones whilst also decimating
- *  the PDM data by a factor of 8. The output is saved to a shared memory circular buffer
- *  given by shared_memory_array.
- *
- *  \param p_pdm_mics            The 8 bit wide port connected to the PDM microphones.
- *  \param shared_memory_array   A pointer to the location of the shared circular buffer.
- *  \param memory_size_log2      The count of samples in the circular buffer log 2.
- *  \param c_sync                The channel used for synchronizing the high resolution
- *                               delay buffer to the PDM input.
- */
-void pdm_rx_hires_delay(
-        in buffered port:32 p_pdm_mics,
-        int64_t * unsafe shared_memory_array,
-        unsigned memory_size_log2,
-        streaming chanend c_sync);
-
-/*
- * High Resolution Delay config structure.
- */
-typedef struct {
-    unsigned memory_size_log2;              /**< The number of multi-channel samples in the shared memory log two.*/
-    unsigned active_delay_set;              /**< Used internally*/
-    unsigned delay_set_head;                /**< Used internally*/
-    unsigned long long n;                   /**< Used internally*/
-    unsigned delays[2][MAX_NUM_CHANNELS];   /**< Used internally*/
-} hires_delay_config;
-
-/** High resolution delay component.
- *
- *  This task handles the application of a individual delays of up to 8 channels.
- *  Each unit of delay represents one sample at the input sample rate, i.e. the rate
- *  at which the circular buffer is being updated. The maximum delay is given by the
- *  size of the circular buffer.
- *
- *  \param c_4x_pdm_mic_0       The channel where the decimated PDM of microphones 0-3 will
- *                              be outputted bytewise.
- *  \param c_4x_pdm_mic_1       The channel where the decimated PDM of microphones 4-7 will
- *                              be outputted bytewise.
- *  \param c_sync               The channel used for synchronizing the high resolution
- *                              delay buffer to the PDM input.
- *  \param config               The configuration structure describing the behaviour of the
- *                              high resolution delay component.
- *  \param shared_memory_array  The pointer to the location of the shared circular buffer.
- */
-void hires_delay(
-        streaming chanend c_4x_pdm_mic_0,
-        streaming chanend c_4x_pdm_mic_1,
-        streaming chanend c_sync,
-        hires_delay_config * unsafe config,
-        int64_t * unsafe shared_memory_array);
-
-/** Application side interface to high resolution delay.
- *
- *  This function is used by the client of the high resolution delay to set the delays.
- *
- *  \param config     A pointer to the hires_delay_config structure.
- *  \param delays     An array of the delays to be set.
- *  \param num_taps   The number of microphones. This is must be the same as the delays array.
- *  \returns          0 for success and 1 for buffer already contains pending delays.
- */
-int hires_delay_set_taps(hires_delay_config * unsafe config, unsigned delays[], unsigned num_taps);
-
-/** Four Channel decimator buffering type.
- *
  *  This type is used to describe the buffering mode. Note: to use a windowing function the COLA property
  *  must be obeyed, i.e. Coef[n] = 1-Coef[N-n] where N is the array length. Only half the array need be
  *  specified as the windowing function is assumed symmetric.
@@ -495,5 +246,4 @@
 void decimator_configure(streaming chanend c_from_decimator[], unsigned decimator_count,
         decimator_config dc[]);
 
-#endif /* MIC_ARRAY_H_ */
->>>>>>> 8314aa1d
+#endif /* MIC_ARRAY_H_ */