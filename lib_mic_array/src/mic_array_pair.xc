#include <xs1.h>
#include <xclib.h>
#include <stdlib.h>
#include <platform.h>
#include <string.h>
#include <print.h>
#include "fir_coefs.h"                    //From lib_mic_array
extern const int [[aligned(8)]] g_third_stage_div_6_fir_dual[192]; //From fir_coefs_dual.xc
#include "dsp_qformat.h"                  //Gain compensation



#define MIC_PAIR_OUTPUT_BLOCK_SIZE        240
#define MIC_GAIN_COMPENSATION             1.00f                     //Value needed to bring mic level up to inputNear[] compared with lib_mic_array
<<<<<<< HEAD

//#define MIC_GAIN_COMPENSATION             2.09f                     //Value needed to bring mic level up to inputNear[] compared with lib_mic_array
=======
>>>>>>> f2c851ab
                                                                    //Max is 7.999 due to Q28 format
#define MIC_PAIR_NUM_OUT_BUFFERS          2                         //Single (1) or double (2) buffered
#define MIC_PAIR_NUM_CHANNELS             2                         //Always 2 because it's a pair of mics we are decimating
#define MIC_PAIR_NUM_REF_CHANNELS         2                         //Always 2 in xvf3510 case

#pragma unsafe arrays
//This effectively implements a delayline of 6 chars of bits, the later three reversed
static inline int first_stage_fir(unsigned char pdm, unsigned delay_line[]){

  //Move delay line along one byte (8 x 1b samples) and insert 8 pdm bits at bottom
  //Top (oldest) byte is not directly used but instead reversed and copied by next stage
  delay_line[0] <<= 8;
  delay_line[0] |= pdm;

  //Oldest 8b pops into top, bitrev it and add to the second, reverse part of delay line
  //We do not use the MSB of this word
  unsigned tmp = bitrev(delay_line[0]);
  tmp &= 0xff;
  delay_line[1] <<= 8;
  delay_line[1] |= tmp; 

  //Do the 6 (* 8) dot products and accumulate
  int accumulator = 0;
  unsigned char * delayline_ptr = (unsigned char *)&delay_line;
  accumulator += g_first_stage_fir_0[*(delayline_ptr + 0)];
  accumulator += g_first_stage_fir_0[*(delayline_ptr + 6)];
  accumulator += g_first_stage_fir_1[*(delayline_ptr + 1)];
  accumulator += g_first_stage_fir_1[*(delayline_ptr + 5)];
  accumulator += g_first_stage_fir_2[*(delayline_ptr + 2)];
  accumulator += g_first_stage_fir_2[*(delayline_ptr + 4)];

  return accumulator;
}


//16 tap FIR for middle stage (384kHz -> 96kHz)
#pragma unsafe arrays
static inline int mid_stage_fir(const int mid_stage_fir[], int mid_stage_delay[], unsigned mid_stage_delay_idx){
  unsafe{
    int ah = 0;
    unsigned al = 0;
    int c0, c1, s0, s1;

    int * unsafe filter_ptr = (int*)mid_stage_fir;
    int * unsafe state_ptr = &mid_stage_delay[mid_stage_delay_idx];

    unsigned format = 31; //for extract
    //Note because FIR is symmetrical, we only need load the first half of the coeffs 
    //and we do not need to reload them into registers, so it's very fast (2.5 cyc per MAC)

    //stages 0, 1, 14, 15
    asm volatile("ldd %0,%1,%2[0]":"=r"(c0),"=r"(c1):"r"(filter_ptr));
    asm volatile("ldd %0,%1,%2[0]":"=r"(s0),"=r"(s1):"r"(state_ptr));
    asm volatile("maccs %0,%1,%2,%3":"=r"(ah),"=r"(al):"r"(c0),"r"(s0),"0"(ah),"1"(al));
    asm volatile("maccs %0,%1,%2,%3":"=r"(ah),"=r"(al):"r"(c1),"r"(s1),"0"(ah),"1"(al));

    asm volatile("ldd %0,%1,%2[7]":"=r"(s0),"=r"(s1):"r"(state_ptr));
    asm volatile("maccs %0,%1,%2,%3":"=r"(ah),"=r"(al):"r"(c1),"r"(s0),"0"(ah),"1"(al));
    asm volatile("maccs %0,%1,%2,%3":"=r"(ah),"=r"(al):"r"(c0),"r"(s1),"0"(ah),"1"(al));


    //stages 2, 3, 12, 13
    asm volatile("ldd %0,%1,%2[1]":"=r"(c0),"=r"(c1):"r"(filter_ptr));
    asm volatile("ldd %0,%1,%2[1]":"=r"(s0),"=r"(s1):"r"(state_ptr));
    asm volatile("maccs %0,%1,%2,%3":"=r"(ah),"=r"(al):"r"(c0),"r"(s0),"0"(ah),"1"(al));
    asm volatile("maccs %0,%1,%2,%3":"=r"(ah),"=r"(al):"r"(c1),"r"(s1),"0"(ah),"1"(al));

    asm volatile("ldd %0,%1,%2[6]":"=r"(s0),"=r"(s1):"r"(state_ptr));
    asm volatile("maccs %0,%1,%2,%3":"=r"(ah),"=r"(al):"r"(c1),"r"(s0),"0"(ah),"1"(al));
    asm volatile("maccs %0,%1,%2,%3":"=r"(ah),"=r"(al):"r"(c0),"r"(s1),"0"(ah),"1"(al));


    //stages 4, 5, 10, 11
    asm volatile("ldd %0,%1,%2[2]":"=r"(c0),"=r"(c1):"r"(filter_ptr));
    asm volatile("ldd %0,%1,%2[2]":"=r"(s0),"=r"(s1):"r"(state_ptr));
    asm volatile("maccs %0,%1,%2,%3":"=r"(ah),"=r"(al):"r"(c0),"r"(s0),"0"(ah),"1"(al));
    asm volatile("maccs %0,%1,%2,%3":"=r"(ah),"=r"(al):"r"(c1),"r"(s1),"0"(ah),"1"(al));

    asm volatile("ldd %0,%1,%2[5]":"=r"(s0),"=r"(s1):"r"(state_ptr));
    asm volatile("maccs %0,%1,%2,%3":"=r"(ah),"=r"(al):"r"(c1),"r"(s0),"0"(ah),"1"(al));
    asm volatile("maccs %0,%1,%2,%3":"=r"(ah),"=r"(al):"r"(c0),"r"(s1),"0"(ah),"1"(al));


    //stages 6, 7, 8, 9
    asm volatile("ldd %0,%1,%2[3]":"=r"(c0),"=r"(c1):"r"(filter_ptr));
    asm volatile("ldd %0,%1,%2[3]":"=r"(s0),"=r"(s1):"r"(state_ptr));
    asm volatile("maccs %0,%1,%2,%3":"=r"(ah),"=r"(al):"r"(c0),"r"(s0),"0"(ah),"1"(al));
    asm volatile("maccs %0,%1,%2,%3":"=r"(ah),"=r"(al):"r"(c1),"r"(s1),"0"(ah),"1"(al));

    asm volatile("ldd %0,%1,%2[4]":"=r"(s0),"=r"(s1):"r"(state_ptr));
    asm volatile("maccs %0,%1,%2,%3":"=r"(ah),"=r"(al):"r"(c1),"r"(s0),"0"(ah),"1"(al));
    asm volatile("maccs %0,%1,%2,%3":"=r"(ah),"=r"(al):"r"(c0),"r"(s1),"0"(ah),"1"(al));


    //extract and saturate
    asm volatile("lsats %0,%1,%2":"=r"(ah),"=r"(al):"r"(format),"0"(ah),"1"(al));
    asm volatile("lextract %0,%1,%2,%3,32":"=r"(ah):"r"(ah),"r"(al),"r"(format));

    return ah;
  }
}


//POLY FIR 192 Taps by 6 = 32 taps per stage
//Note this expects the coeffs in reverse order
#pragma unsafe arrays
unsafe static inline int final_stage_poly_fir(
  int input_sample,
  int delayline[], 
  int * unsafe filter_ptr)
{

  int ah = 0;
  unsigned al = 0;
  int c0, c1, s0 = input_sample, s1, s2, s3;


  int * unsafe state_ptr;
  unsafe{
    state_ptr = (int * unsafe)delayline;
    //printf("state: 0x%x filter: 0x%x\n", state_ptr, filter_ptr);
  }

  unsigned format = 31; //for extract

  unsafe{
    filter_ptr += 16;
  }

  asm("ldd %0,%1,%2[7]":"=r"(c0),"=r"(c1):"r"(filter_ptr));
  asm("ldd %0,%1,%2[0]":"=r"(s2),"=r"(s1):"r"(state_ptr));
  asm("std %0,%1,%2[0]"::"r"(s1), "r"(s0),"r"(state_ptr));
  asm("maccs %0,%1,%2,%3":"=r"(ah),"=r"(al):"r"(c0),"r"(s0),"0"(ah),"1"(al));
  asm("maccs %0,%1,%2,%3":"=r"(ah),"=r"(al):"r"(c1),"r"(s1),"0"(ah),"1"(al));

  asm("ldd %0,%1,%2[6]":"=r"(c0),"=r"(c1):"r"(filter_ptr));
  asm("ldd %0,%1,%2[1]":"=r"(s0),"=r"(s3):"r"(state_ptr));
  asm("std %0,%1,%2[1]"::"r"(s3), "r"(s2),"r"(state_ptr));
  asm("maccs %0,%1,%2,%3":"=r"(ah),"=r"(al):"r"(c0),"r"(s2),"0"(ah),"1"(al));
  asm("maccs %0,%1,%2,%3":"=r"(ah),"=r"(al):"r"(c1),"r"(s3),"0"(ah),"1"(al));

  asm("ldd %0,%1,%2[5]":"=r"(c0),"=r"(c1):"r"(filter_ptr));
  asm("ldd %0,%1,%2[2]":"=r"(s2),"=r"(s1):"r"(state_ptr));
  asm("std %0,%1,%2[2]"::"r"(s1), "r"(s0),"r"(state_ptr));
  asm("maccs %0,%1,%2,%3":"=r"(ah),"=r"(al):"r"(c0),"r"(s0),"0"(ah),"1"(al));
  asm("maccs %0,%1,%2,%3":"=r"(ah),"=r"(al):"r"(c1),"r"(s1),"0"(ah),"1"(al));

  asm("ldd %0,%1,%2[4]":"=r"(c0),"=r"(c1):"r"(filter_ptr));
  asm("ldd %0,%1,%2[3]":"=r"(s0),"=r"(s3):"r"(state_ptr));
  asm("std %0,%1,%2[3]"::"r"(s3), "r"(s2),"r"(state_ptr));
  asm("maccs %0,%1,%2,%3":"=r"(ah),"=r"(al):"r"(c0),"r"(s2),"0"(ah),"1"(al));
  asm("maccs %0,%1,%2,%3":"=r"(ah),"=r"(al):"r"(c1),"r"(s3),"0"(ah),"1"(al));

  asm("ldd %0,%1,%2[3]":"=r"(c0),"=r"(c1):"r"(filter_ptr));
  asm("ldd %0,%1,%2[4]":"=r"(s2),"=r"(s1):"r"(state_ptr));
  asm("std %0,%1,%2[4]"::"r"(s1), "r"(s0),"r"(state_ptr));
  asm("maccs %0,%1,%2,%3":"=r"(ah),"=r"(al):"r"(c0),"r"(s0),"0"(ah),"1"(al));
  asm("maccs %0,%1,%2,%3":"=r"(ah),"=r"(al):"r"(c1),"r"(s1),"0"(ah),"1"(al));

  asm("ldd %0,%1,%2[2]":"=r"(c0),"=r"(c1):"r"(filter_ptr));
  asm("ldd %0,%1,%2[5]":"=r"(s0),"=r"(s3):"r"(state_ptr));
  asm("std %0,%1,%2[5]"::"r"(s3), "r"(s2),"r"(state_ptr));
  asm("maccs %0,%1,%2,%3":"=r"(ah),"=r"(al):"r"(c0),"r"(s2),"0"(ah),"1"(al));
  asm("maccs %0,%1,%2,%3":"=r"(ah),"=r"(al):"r"(c1),"r"(s3),"0"(ah),"1"(al));

  asm("ldd %0,%1,%2[1]":"=r"(c0),"=r"(c1):"r"(filter_ptr));
  asm("ldd %0,%1,%2[6]":"=r"(s2),"=r"(s1):"r"(state_ptr));
  asm("std %0,%1,%2[6]"::"r"(s1), "r"(s0),"r"(state_ptr));
  asm("maccs %0,%1,%2,%3":"=r"(ah),"=r"(al):"r"(c0),"r"(s0),"0"(ah),"1"(al));
  asm("maccs %0,%1,%2,%3":"=r"(ah),"=r"(al):"r"(c1),"r"(s1),"0"(ah),"1"(al));

  asm("ldd %0,%1,%2[0]":"=r"(c0),"=r"(c1):"r"(filter_ptr));
  asm("ldd %0,%1,%2[7]":"=r"(s0),"=r"(s3):"r"(state_ptr));
  asm("std %0,%1,%2[7]"::"r"(s3), "r"(s2),"r"(state_ptr));
  asm("maccs %0,%1,%2,%3":"=r"(ah),"=r"(al):"r"(c0),"r"(s2),"0"(ah),"1"(al));
  asm("maccs %0,%1,%2,%3":"=r"(ah),"=r"(al):"r"(c1),"r"(s3),"0"(ah),"1"(al));


  unsafe{
    filter_ptr -= 16;
    state_ptr += 16;
  }

  asm("ldd %0,%1,%2[7]":"=r"(c0),"=r"(c1):"r"(filter_ptr));
  asm("ldd %0,%1,%2[0]":"=r"(s2),"=r"(s1):"r"(state_ptr));
  asm("std %0,%1,%2[0]"::"r"(s1), "r"(s0),"r"(state_ptr));
  asm("maccs %0,%1,%2,%3":"=r"(ah),"=r"(al):"r"(c0),"r"(s0),"0"(ah),"1"(al));
  asm("maccs %0,%1,%2,%3":"=r"(ah),"=r"(al):"r"(c1),"r"(s1),"0"(ah),"1"(al));

  asm("ldd %0,%1,%2[6]":"=r"(c0),"=r"(c1):"r"(filter_ptr));
  asm("ldd %0,%1,%2[1]":"=r"(s0),"=r"(s3):"r"(state_ptr));
  asm("std %0,%1,%2[1]"::"r"(s3), "r"(s2),"r"(state_ptr));
  asm("maccs %0,%1,%2,%3":"=r"(ah),"=r"(al):"r"(c0),"r"(s2),"0"(ah),"1"(al));
  asm("maccs %0,%1,%2,%3":"=r"(ah),"=r"(al):"r"(c1),"r"(s3),"0"(ah),"1"(al));

  asm("ldd %0,%1,%2[5]":"=r"(c0),"=r"(c1):"r"(filter_ptr));
  asm("ldd %0,%1,%2[2]":"=r"(s2),"=r"(s1):"r"(state_ptr));
  asm("std %0,%1,%2[2]"::"r"(s1), "r"(s0),"r"(state_ptr));
  asm("maccs %0,%1,%2,%3":"=r"(ah),"=r"(al):"r"(c0),"r"(s0),"0"(ah),"1"(al));
  asm("maccs %0,%1,%2,%3":"=r"(ah),"=r"(al):"r"(c1),"r"(s1),"0"(ah),"1"(al));

  asm("ldd %0,%1,%2[4]":"=r"(c0),"=r"(c1):"r"(filter_ptr));
  asm("ldd %0,%1,%2[3]":"=r"(s0),"=r"(s3):"r"(state_ptr));
  asm("std %0,%1,%2[3]"::"r"(s3), "r"(s2),"r"(state_ptr));
  asm("maccs %0,%1,%2,%3":"=r"(ah),"=r"(al):"r"(c0),"r"(s2),"0"(ah),"1"(al));
  asm("maccs %0,%1,%2,%3":"=r"(ah),"=r"(al):"r"(c1),"r"(s3),"0"(ah),"1"(al));

  asm("ldd %0,%1,%2[3]":"=r"(c0),"=r"(c1):"r"(filter_ptr));
  asm("ldd %0,%1,%2[4]":"=r"(s2),"=r"(s1):"r"(state_ptr));
  asm("std %0,%1,%2[4]"::"r"(s1), "r"(s0),"r"(state_ptr));
  asm("maccs %0,%1,%2,%3":"=r"(ah),"=r"(al):"r"(c0),"r"(s0),"0"(ah),"1"(al));
  asm("maccs %0,%1,%2,%3":"=r"(ah),"=r"(al):"r"(c1),"r"(s1),"0"(ah),"1"(al));

  asm("ldd %0,%1,%2[2]":"=r"(c0),"=r"(c1):"r"(filter_ptr));
  asm("ldd %0,%1,%2[5]":"=r"(s0),"=r"(s3):"r"(state_ptr));
  asm("std %0,%1,%2[5]"::"r"(s3), "r"(s2),"r"(state_ptr));
  asm("maccs %0,%1,%2,%3":"=r"(ah),"=r"(al):"r"(c0),"r"(s2),"0"(ah),"1"(al));
  asm("maccs %0,%1,%2,%3":"=r"(ah),"=r"(al):"r"(c1),"r"(s3),"0"(ah),"1"(al));

  asm("ldd %0,%1,%2[1]":"=r"(c0),"=r"(c1):"r"(filter_ptr));
  asm("ldd %0,%1,%2[6]":"=r"(s2),"=r"(s1):"r"(state_ptr));
  asm("std %0,%1,%2[6]"::"r"(s1), "r"(s0),"r"(state_ptr));
  asm("maccs %0,%1,%2,%3":"=r"(ah),"=r"(al):"r"(c0),"r"(s0),"0"(ah),"1"(al));
  asm("maccs %0,%1,%2,%3":"=r"(ah),"=r"(al):"r"(c1),"r"(s1),"0"(ah),"1"(al));

  asm("ldd %0,%1,%2[0]":"=r"(c0),"=r"(c1):"r"(filter_ptr));
  asm("ldd %0,%1,%2[7]":"=r"(s0),"=r"(s3):"r"(state_ptr));
  asm("std %0,%1,%2[7]"::"r"(s3), "r"(s2),"r"(state_ptr));
  asm("maccs %0,%1,%2,%3":"=r"(ah),"=r"(al):"r"(c0),"r"(s2),"0"(ah),"1"(al));
  asm("maccs %0,%1,%2,%3":"=r"(ah),"=r"(al):"r"(c1),"r"(s3),"0"(ah),"1"(al));

  asm("lsats %0,%1,%2":"=r"(ah),"=r"(al):"r"(format),"0"(ah),"1"(al));
  asm("lextract %0,%1,%2,%3,32":"=r"(ah):"r"(ah),"r"(al),"r"(format));

  return ah;
}

//This block copies the 4 ints from the first stage into stage two FIR state array
//Optimised to 64b using double load/store. Assumes 8 byte alignment.
//It allows the stage 2 FIR to blast straight through without shifting the delay line
static inline void ciruclar_buffer_sim_cpy(int * unsafe src_ptr, int * unsafe dest_ptr){
  unsafe{
    int tmp_0, tmp_1;
    //Copy first 2 words
    asm volatile("ldd %0,%1,%2[0]":"=r"(tmp_1),"=r"(tmp_0):"r"(src_ptr));
    asm volatile("std %0,%1,%2[0]"::"r"(tmp_1), "r"(tmp_0),"r"(dest_ptr));
    asm volatile("std %0,%1,%2[8]"::"r"(tmp_1), "r"(tmp_0),"r"(dest_ptr));
    //Copy second 2 words
    asm volatile("ldd %0,%1,%2[1]":"=r"(tmp_1),"=r"(tmp_0):"r"(src_ptr));
    asm volatile("std %0,%1,%2[1]"::"r"(tmp_1), "r"(tmp_0),"r"(dest_ptr));
    asm volatile("std %0,%1,%2[9]"::"r"(tmp_1), "r"(tmp_0),"r"(dest_ptr));
  }
}


static int dc_eliminate(int x, int &prev_x, long long &state){
#define S 0
#define N 8
    long long X = x;
    long long prev_X = prev_x;

    state = state - (state>>8);

    prev_X<<=32;
    state = state - prev_X;

    X<<=32;
    state = state + X;

    prev_x = x;

    return (state>>(32-S));
}


#pragma unsafe arrays
void mic_dual_pdm_rx_decimate(buffered in port:32 p_pdm_mic, streaming chanend c_2x_pdm_mic, streaming chanend c_ref_audio[]){

  //Send initial request to UBM
  c_ref_audio[0] <: 0;
  c_ref_audio[1] <: 0;

  unsigned delay_line[MIC_PAIR_NUM_CHANNELS][2] = {{0xaaaaaaaa, 0x55555555}, {0xaaaaaaaa, 0x55555555}}; //48 taps, init to pdm zero
  int [[aligned(8)]] out_first_stage[MIC_PAIR_NUM_CHANNELS][4] = {{0}};

  unsigned mid_stage_delay_idx = 0;
  const unsigned mid_stage_decimation_factor = 4;
  const unsigned mid_stage_ntaps = 16;
  int [[aligned(8)]] mid_stage_delay[MIC_PAIR_NUM_CHANNELS][16 * 2]; //Double length for circular buffer simulation
  memset(mid_stage_delay, 0, sizeof(mid_stage_delay));

  int final_stage_in_pcm[MIC_PAIR_NUM_CHANNELS] = {0, 0};

  unsigned block_sample_count = 0;  //Used for assembling blocks from individual samples
  unsigned block_buffer_idx = 0;    //Optional double buffer for output blocks

  int * unsafe phase_coeff_ptrs[6];
  int [[aligned(8)]] final_stage_delay_poly[MIC_PAIR_NUM_CHANNELS][6][32] = {{{0}}};
  memset(final_stage_delay_poly, 0, sizeof(final_stage_delay_poly));
  unsigned final_stage_phase = 0;

  int pcm_output[MIC_PAIR_NUM_CHANNELS] = {0, 0};

  int dc_elim_prev[MIC_PAIR_NUM_CHANNELS] = {0, 0};
  long long dc_elim_state[MIC_PAIR_NUM_CHANNELS] = {0, 0};


  int output_block[MIC_PAIR_NUM_OUT_BUFFERS][MIC_PAIR_OUTPUT_BLOCK_SIZE][MIC_PAIR_NUM_CHANNELS + MIC_PAIR_NUM_REF_CHANNELS];
  memset(output_block, 0, sizeof(output_block));

  //Setup nice array of pointers for each phase of coefficients
  unsafe{
    for(int i = 0; i < 6; i++) phase_coeff_ptrs[i] = (int * unsafe)&g_third_stage_div_6_fir_dual[i * 32];
  }

  //We are reading in 2 x 32b values in one chunk every 10.4us (96kHz) so we need to 32b storage elements
  unsigned port_data[2];

  while(1) unsafe{
    unsigned t0, t1;
    timer t;

    //GET PORT DATA
    asm volatile("in %0, res[%1]" : "=r"(port_data[0])  : "r"(p_pdm_mic)); //Use ASM so we avoid SETC instruction
    //Input comes in from bit 31 (MSb) and shifts right, so LSB is oldest
    t :> t0;

    //UNZIP INTO TWO PDM STREAMS
    unsigned long long tmp64 = (unsigned long long) (port_data[0]) << 32 | port_data[1];
    {port_data[0], port_data[1]} = unzip(tmp64, 0);

    //DO FIRST STAGE FIR AND POPULATE BUFFER FOR MID STAGE
#pragma loop unroll
    for (int i = 0; i < 4; i++){
      #pragma loop unroll
      for (int ch = 0; ch < MIC_PAIR_NUM_CHANNELS; ch++){
        unsigned char pdm = port_data[ch] >> (8 * i);
        //printbinln(pdm);
        int out_first_stage_tmp = first_stage_fir(pdm, delay_line[ch]);
        out_first_stage[ch][i] = out_first_stage_tmp;
        //printintln(out_first_stage_tmp);

      }
    }
   
    //CALL MID STAGE FIR
    #pragma loop unroll
    for (int ch = 0; ch < MIC_PAIR_NUM_CHANNELS; ch++){
      int * first_stage_out_src_ptr = out_first_stage[ch];
      ciruclar_buffer_sim_cpy(first_stage_out_src_ptr, (int * unsafe)&mid_stage_delay[ch][mid_stage_delay_idx]);
    }
    mid_stage_delay_idx += mid_stage_decimation_factor; //Increment before FIR so we get a proper buffer history 

    #pragma loop unroll
    for (int ch = 0; ch < MIC_PAIR_NUM_CHANNELS; ch++){
      final_stage_in_pcm[ch] = mid_stage_fir(g_second_stage_fir, mid_stage_delay[ch], mid_stage_delay_idx);
    }
    if (mid_stage_delay_idx == mid_stage_ntaps) {
      mid_stage_delay_idx = 0;
    }

    //CALL FINAL STAGE POLYPHASE FIR
    #pragma loop unroll
    for (int ch = 0; ch < MIC_PAIR_NUM_CHANNELS; ch++){
      pcm_output[ch] += final_stage_poly_fir(final_stage_in_pcm[ch], final_stage_delay_poly[ch][final_stage_phase], phase_coeff_ptrs[final_stage_phase]);
    }

    //Move on phase of polyFIR and reset if done
    final_stage_phase++;
    if (final_stage_phase == 6) unsafe{

      //If we have reached stage 6 then we are ready to send a pair of decimated 16kHz mic signals
      //and also receive reference audio
      unsigned ref_audio[MIC_PAIR_NUM_REF_CHANNELS];
      select{
        case c_ref_audio[0] :> ref_audio[0]:
          for (int ch = 1; ch < MIC_PAIR_NUM_REF_CHANNELS; ch++) c_ref_audio[ch] :> ref_audio[ch];
          //Request some more samples
          for (int ch = 0; ch < MIC_PAIR_NUM_REF_CHANNELS; ch++) c_ref_audio[ch] <: 0;
        break;
        default:
          //The host doesn't start sending ref audio for a while at startup so we have to be prepared for nothing on channel
          printstr("."); //This is debug and can be removed
        break;
      }

      #pragma loop unroll
      for (int ch = 0; ch < MIC_PAIR_NUM_CHANNELS; ch++){
        //Now remove DC and apply some gain
        pcm_output[ch] = dc_eliminate(pcm_output[ch], dc_elim_prev[ch], dc_elim_state[ch]);
        pcm_output[ch] = (int)( ( (long long)pcm_output[ch] * Q28(MIC_GAIN_COMPENSATION) ) >> (28));
        output_block[block_buffer_idx][block_sample_count][ch] = pcm_output[ch];
      }
      for (int ch = 0; ch < MIC_PAIR_NUM_REF_CHANNELS; ch++){
        output_block[block_buffer_idx][block_sample_count][MIC_PAIR_NUM_CHANNELS + ch] = ref_audio[ch];
      }
      block_sample_count++;
      //We have assembled a block so pass a pointer to the consumer
      if (block_sample_count == MIC_PAIR_OUTPUT_BLOCK_SIZE){
        c_2x_pdm_mic <: (unsigned)output_block[block_buffer_idx];        
        block_sample_count = 0;
        block_buffer_idx ^= (MIC_PAIR_NUM_OUT_BUFFERS - 1); //Toggle if double buffer, else do nothing
      }
      #pragma loop unroll
      for (int ch = 0; ch < MIC_PAIR_NUM_CHANNELS; ch++){
        pcm_output[ch] = 0;
      }
      final_stage_phase = 0;
    }
    asm volatile("in %0, res[%1]" : "=r"(port_data[1])  : "r"(p_pdm_mic));

    t :> t1;
    //Cycle time at 96kHz is 1041 10ns ticks, which is 650 proc cycles
    if (t1-t0 > 600) printintln(t1-t0);
    //printintln(t1-t0);
  }
}<|MERGE_RESOLUTION|>--- conflicted
+++ resolved
@@ -12,11 +12,6 @@
 
 #define MIC_PAIR_OUTPUT_BLOCK_SIZE        240
 #define MIC_GAIN_COMPENSATION             1.00f                     //Value needed to bring mic level up to inputNear[] compared with lib_mic_array
-<<<<<<< HEAD
-
-//#define MIC_GAIN_COMPENSATION             2.09f                     //Value needed to bring mic level up to inputNear[] compared with lib_mic_array
-=======
->>>>>>> f2c851ab
                                                                     //Max is 7.999 due to Q28 format
 #define MIC_PAIR_NUM_OUT_BUFFERS          2                         //Single (1) or double (2) buffered
 #define MIC_PAIR_NUM_CHANNELS             2                         //Always 2 because it's a pair of mics we are decimating
@@ -430,7 +425,7 @@
 
     t :> t1;
     //Cycle time at 96kHz is 1041 10ns ticks, which is 650 proc cycles
-    if (t1-t0 > 600) printintln(t1-t0);
+    //if (t1-t0 > 600) printintln(t1-t0);
     //printintln(t1-t0);
   }
 }