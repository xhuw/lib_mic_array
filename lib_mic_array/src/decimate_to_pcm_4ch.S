// Copyright (c) 2016, XMOS Ltd, All rights reserved
<<<<<<< HEAD
	.section	.dp.data,"awd",@progbits
	.text
	.cc_top decimate_to_pcm_4ch.function
	.globl	decimate_to_pcm_4ch
	.align	4
	.type	decimate_to_pcm_4ch,@function

.xtacommand "add exclusion configure_ep","", __FILE__, __LINE__
.xtacommand "analyse endpoints input_sample_0_ep input_sample_1_ep","", __FILE__, __LINE__
.xtacommand "set required - 2604 ns","", __FILE__, __LINE__
.xtacommand "analyse endpoints input_sample_1_ep input_sample_2_ep","", __FILE__, __LINE__
.xtacommand "set required - 2604 ns","", __FILE__, __LINE__
.xtacommand "analyse endpoints input_sample_2_ep input_sample_3_ep","", __FILE__, __LINE__
.xtacommand "set required - 2604 ns","", __FILE__, __LINE__
.xtacommand "analyse endpoints input_sample_3_ep input_sample_4_ep","", __FILE__, __LINE__
.xtacommand "set required - 2604 ns","", __FILE__, __LINE__
.xtacommand "analyse endpoints input_sample_4_ep input_sample_5_ep","", __FILE__, __LINE__
.xtacommand "set required - 2604 ns","", __FILE__, __LINE__
.xtacommand "analyse endpoints input_sample_5_ep input_sample_6_ep","", __FILE__, __LINE__
.xtacommand "set required - 2604 ns","", __FILE__, __LINE__
.xtacommand "analyse endpoints input_sample_6_ep input_sample_7_ep","", __FILE__, __LINE__
.xtacommand "set required - 2604 ns","", __FILE__, __LINE__
.xtacommand "analyse endpoints input_sample_7_ep input_sample_0_ep","", __FILE__, __LINE__
.xtacommand "set required - 2604 ns","", __FILE__, __LINE__

#include "mic_array_defines.h"
#include "mic_array_conf.h"

#define EXCHANGE_BUFFERS 0
#define CONFIGURE_DECIMATOR 1

//r0 to r7 are general purpose

#define c_input			      r8
#define p_integral		      r9
#define s			          r10
#define t                     r11

#define MIN_MAX(MIN, MAX, P) \
	ldd r1, r2, r1[S_D_SECOND_STAGE_OUTPUT_01];\
	ldd r3, r4, r1[S_D_SECOND_STAGE_OUTPUT_23];\
	ldaw r0, sp[S_FRAME_OFFSET];\
	ldw r5, r0[MAX];\
	lss r6, r5, r1;\
	{bf r6, max_skip0 ## P; lss r6, r5, r2};\
	{mov r5, r1; lss r6, r1, r2};\
	max_skip0 ## P: {bf r6, max_skip1 ## P; lss r6, r5, r3};\
	{mov r5, r2; lss r6, r2, r3};\
	max_skip1 ## P: {bf r6, max_skip2 ## P; lss r6, r5, r4};\
	{mov r5, r3; lss r6, r3, r4};\
	max_skip2 ## P: {bf r6, max_skip3 ## P; nop};\
	{mov r5, r4; nop};\
	max_skip3 ## P: stw r5, r0[MAX];\
	ldw r5, r0[MIN];\
	lss r6, r5, r1;\
	{bt r6, min_skip0 ## P; lss r6, r5, r2};\
	{mov r5, r1; lss r6, r1, r2};\
	min_skip0 ## P: {bt r6, min_skip1 ## P; lss r6, r5, r3};\
	{mov r5, r2; lss r6, r2, r3};\
	min_skip1 ## P: {bt r6, min_skip2 ## P; lss r6, r5, r4};\
	{mov r5, r3; lss r6, r3, r4};\
	min_skip2 ## P: {bt r6, min_skip3 ## P; nop};\
	{mov r5, r4; nop};\
	min_skip3 ## P: stw r5, r0[MIN]



#define DC_OFFSET_REMOVAL(PREV_Y, PREV_X, COMB_OUTPUT) \
	ldd r1, r0, r3[PREV_Y];\
	{shl r2, r1, 24; ldc r5, 0};\
	lsub r2, r0, r0, r2, r5;\
	ashr r5, r1, 8;\
	lsub r2, r1, r1, r5, r2;\
	{ldw r2, r4[COMB_OUTPUT]; nop};\
	{add r1, r1, r2; ldw r5, r3[PREV_X]};\
	{sub r1, r1, r5; stw r2, r3[PREV_X]};\
	{stw r1, r4[COMB_OUTPUT]};\
	std r1, r0, r3[PREV_Y];

#define INPUT(S) \
	in r0, res[c_input];\
	in r1, res[c_input];\
	std r1, r0, sp[S];

#define COMB(OUTPUT, INPUT, OFF_0, OFF_1, OFF_2) \
	{ldc r1, INPUT;ldaw r0, sp[S_COMB_OFFSET]};\
	{ldw r1, p_integral[r1]};\
    ldd r2, r3, r0[OFF_0];\
	{sub r1, r1, r2 ; mov r2, r1};\
	{sub r1, r1, r3 ; mov r3, r1};\
	std r2, r3, r0[OFF_0];\
    ldd r2, r3, r0[OFF_1];\
	{sub r1, r1, r2 ; mov r2, r1};\
	{sub r1, r1, r3 ; mov r3, r1};\
	std r2, r3, r0[OFF_1];\
    ldd r2, r3, r0[OFF_2];\
	{sub r1, r1, r2 ; mov r2, r1};\
	{sub r1, r1, r3 ; mov r3, r1};\
	std r2, r3, r0[OFF_2];\
	ldaw r2, sp[S_SECOND_STAGE_OUTPUT_OFFSET];\
	stw r1, r2[OUTPUT]

#define INTEGRATE_ITT() \
	{ld8u t, r7[r6]; add r6, r6, 4};\
	{ld8u t, r7[r6]; add r0, r0, t};\
	{add r1, r1, r0; add r0, r0, t};\
	{add r2, r2, r1; add r1, r1, r0};\
	{add r3, r3, r2; add r2, r2, r1};\
	{add r4, r4, r3; add r3, r3, r2};\
	{add r5, r5, r4; add r4, r4, r3};\
	{add r6, r6, 4;  add r5, r5, r4};\

#define INTEGRATE(MICROPHONE, OFF_0, OFF_1, OFF_2)\
	ldd r1, r0, p_integral[OFF_0];\
	ldd r3, r2, p_integral[OFF_1];\
	{ldc r6, MICROPHONE; ldaw r7, sp[S_INPUT_OFFSET]};\
	ldd r5, r4, p_integral[OFF_2];\
	INTEGRATE_ITT();\
	INTEGRATE_ITT();\
	INTEGRATE_ITT();\
	INTEGRATE_ITT();\
	INTEGRATE_ITT();\
	INTEGRATE_ITT();\
	INTEGRATE_ITT();\
	INTEGRATE_ITT();\
	std r1, r0, p_integral[OFF_0];\
	std r3, r2, p_integral[OFF_1];\
	std r5, r4, p_integral[OFF_2]

#define INIT_DATA_LOOP(DATA, label) \
	ldaw r1, sp[S_FIR_OFFSET];\
	ldc r4, DATA;\
	ldaw r1, r1[r4];\
	ldc r4, 0;\
	label:stw r0, r1[r4];\
	ldc r3, COEFS_PER_PHASE;\
	ldaw r0, r0[r3];\
	add r4, r4, 1;\
	eq r3, r4, t;\
	bf r3, label

#define FIR(DATA, SECOND_STAGE_OUTPUT, SUM)\
	ldaw t, sp[S_FIR_OFFSET];\
	{ldw r1, t[S_FIR_PHASE]; ldc r0, DATA};\
	ldaw r7, t[r0];\
	ldw r7, r7[r1];\
	ldaw r6, t[S_COEFS];\
	ldw r6, r6[r1];\
	{ldaw r0, sp[S_SECOND_STAGE_OUTPUT_OFFSET]};\
	ldw r5, r0[SECOND_STAGE_OUTPUT];\
	ldd r1, r0, t[SUM];\
	{bl fir_impl};\
	ldaw t, sp[S_FIR_OFFSET];\
	std r1, r0, t[SUM];\

//r3 is the AUDIO_POINTER_INDEX
#define APPLY_WINDOW_FN(P)\
	ldw r7, r0[S_WINDOWING_ENABLED];\
	bf r7, no_windowing ## P;\
	apply_windowing ## P:;\
		ldw r4, r1[S_FRAME_SIZE_LOG2];\
		{shl r5, r3, 1; mkmsk t, r4};\
		{lss r5, t, r5; ldc r6, 29};\
		{bf r5, skip ## P ; mov r4, r3};\
			sub r4, t, r3;\
		skip ## P:;\
		{ldw r4, r7[r4]; ldc s, 0};\
		ldaw r7, sp[S_FIR_OFFSET];\
		{ldw r5, r7[S_SUM_0+1];ldc t, 0};\
		maccs s, t, r4, r5;\
		lextract s, s, t, r6, 32;\
		{stw s, r2[S_SECOND_STAGE_OUTPUT_0];ldc s, 0};\
		{ldw r5, r7[S_SUM_1+1];ldc t, 0};\
		maccs s, t, r4, r5;\
		lextract s, s, t, r6, 32;\
		{stw s, r2[S_SECOND_STAGE_OUTPUT_1];ldc s, 0};\
		{ldw r5, r7[S_SUM_2+1];ldc t, 0};\
		maccs s, t, r4, r5;\
		lextract s, s, t, r6, 32;\
		{stw s, r2[S_SECOND_STAGE_OUTPUT_2];ldc s, 0};\
		{ldw r5, r7[S_SUM_3+1];ldc t, 0};\
		maccs s, t, r4, r5;\
		lextract s, s, t, r6, 32;\
		{stw s, r2[S_SECOND_STAGE_OUTPUT_3];ldc s, 0};\
		bu done_windowing ## P;\
	no_windowing ## P:;\
		ldaw r4, sp[S_FIR_OFFSET];\
		ldc t, 30;\
		ldd r6, r5, r4[S_D_SUM_0];\
		lextract s, r6, r5, t, 32;\
		ldd r6, r5, r4[S_D_SUM_1];\
		lextract t, r6, r5, t, 32;\
		std t, s, r2[S_D_SECOND_STAGE_OUTPUT_01];\
		ldc t, 30;\
		ldd r6, r5, r4[S_D_SUM_2];\
		lextract s, r6, r5, t, 32;\
		ldd r6, r5, r4[S_D_SUM_3];\
		lextract t, r6, r5, t, 32;\
		std t, s, r2[S_D_SECOND_STAGE_OUTPUT_23];\
	done_windowing ## P:


//r3 is the AUDIO_POINTER_INDEX
#define UPDATE_MIN_MAX()\
	nop

//r3 is the AUDIO_POINTER_INDEX
#define BITREV_INDEX()\
	{ldw r5, r1[S_FRAME_SIZE_LOG2]; ldc r4, 32};\
	{bitrev r3, r3; sub r4, r4, r5};\
	{shr r3, r3, r4}

//r3 is the AUDIO_POINTER_INDEX
=======
	.section	.dp.data,"awd",@progbits
	.text

//#include "mic_array_defines.h"
#include "mic_array_conf.h"

#define EXCHANGE_BUFFERS 0
#define CONFIGURE_DECIMATOR 1

.xtacommand "analyse endpoints input_0_0 input_1_0","", __FILE__, __LINE__
.xtacommand "set required - 2604 ns","", __FILE__, __LINE__

.xtacommand "analyse endpoints input_1_0 input_2_0","", __FILE__, __LINE__
.xtacommand "set required - 2604 ns","", __FILE__, __LINE__
.xtacommand "analyse endpoints input_2_0 input_3_0","", __FILE__, __LINE__
.xtacommand "set required - 2604 ns","", __FILE__, __LINE__
.xtacommand "analyse endpoints input_3_0 input_4_0","", __FILE__, __LINE__
.xtacommand "set required - 2604 ns","", __FILE__, __LINE__
.xtacommand "analyse endpoints input_4_0 input_5_0","", __FILE__, __LINE__
.xtacommand "set required - 2604 ns","", __FILE__, __LINE__
.xtacommand "analyse endpoints input_5_0 input_6_0","", __FILE__, __LINE__
.xtacommand "set required - 2604 ns","", __FILE__, __LINE__
.xtacommand "analyse endpoints input_6_0 input_7_0","", __FILE__, __LINE__
.xtacommand "set required - 2604 ns","", __FILE__, __LINE__
.xtacommand "analyse endpoints input_7_0 input_0_1","", __FILE__, __LINE__
.xtacommand "set required - 2604 ns","", __FILE__, __LINE__
.xtacommand "analyse endpoints input_0_1 input_1_1","", __FILE__, __LINE__
.xtacommand "set required - 2604 ns","", __FILE__, __LINE__
.xtacommand "analyse endpoints input_1_1 input_2_1","", __FILE__, __LINE__
.xtacommand "set required - 2604 ns","", __FILE__, __LINE__
.xtacommand "analyse endpoints input_2_1 input_3_1","", __FILE__, __LINE__
.xtacommand "set required - 2604 ns","", __FILE__, __LINE__
.xtacommand "analyse endpoints input_3_1 input_4_1","", __FILE__, __LINE__
.xtacommand "set required - 2604 ns","", __FILE__, __LINE__
.xtacommand "analyse endpoints input_4_1 input_5_1","", __FILE__, __LINE__
.xtacommand "set required - 2604 ns","", __FILE__, __LINE__
.xtacommand "analyse endpoints input_5_1 input_6_1","", __FILE__, __LINE__
.xtacommand "set required - 2604 ns","", __FILE__, __LINE__
.xtacommand "analyse endpoints input_6_1 input_7_1","", __FILE__, __LINE__
.xtacommand "set required - 2604 ns","", __FILE__, __LINE__
.xtacommand "analyse endpoints input_7_1 input_0_0","", __FILE__, __LINE__
.xtacommand "set required - 2604 ns","", __FILE__, __LINE__

#define SECOND_STAGE_COEF_COUNT 		16		//This must reflect the implementation in decimate_to_pcm_4ch_fir_impl
#define THIRD_STAGE_COEFS_PER_STAGE 	32		//This must reflect the implementation in third_stage_fir_impl
#define THIRD_STAGE_COEFS_PER_ROW 		63		//This must reflect the implementation in third_stage_fir_impl
#define MAX_DECIMATION_FACTOR      		12

//derived defines
#define SECOND_STAGE_BUFFER_SIZE		(SECOND_STAGE_COEF_COUNT*2)
//#define SECOND_STAGE_BUFFER_SIZE		(SECOND_STAGE_COEF_COUNT*2 - 4)		//TODO

//////////////////////////////////////////////////////////////////////////////////////

#define S_STORAGE 			0
#define S_UNUSED			0
#define S_C_INPUT 			1
#define S_C_OUTPUT 			2
#define S_CHAN_COUNT 	 	3
#define S_FIR_GAIN_COMP     4
#define S_STORAGE_SIZE 		6

//////////////////////////////////////////////////////////////////////////////////////
//this address must be double word aligned
#define S_SECOND_STAGE_DATA 		(S_STORAGE + S_STORAGE_SIZE)
#define S_SECOND_STAGE_DATA_SIZE 	(16*2*4)		//16 words by 2 blocks by 4 channels

//////////////////////////////////////////////////////////////////////////////////////

#define S_THIRD_STAGE 					(S_SECOND_STAGE_DATA + S_SECOND_STAGE_DATA_SIZE)

#define S_D_THIRD_STAGE_PHASE_AND_COUNT 0	//0 1
											//2 3
#define S_D_THIRD_STAGE_POINTERS        1	//4 5
#define S_D_THIRD_STAGE_CH0_ACC 		3	//6 7
#define S_D_THIRD_STAGE_CH1_ACC 		4	//8 9
#define S_D_THIRD_STAGE_CH2_ACC 		5	//10 11
#define S_D_THIRD_STAGE_CH3_ACC 		6	//12 13

#define S_THIRD_STAGE_PHASE 			0		//need to be 0-11 for divide_by_four
#define S_THIRD_STAGE_PHASE_COUNT 		1
#define S_THIRD_STAGE_DATA_POINTER      2
#define S_THIRD_STAGE_COEFS_POINER		3
#define S_THIRD_STAGE_COEFS_PHASE		4
#define S_THIRD_STAGE_UNUSED			5
#define S_THIRD_STAGE_SIZE				(16)

//////////////////////////////////////////////////////////////////////////////////////


#define S_OUTPUT_STORAGE (S_THIRD_STAGE+S_THIRD_STAGE_SIZE)
#define S_D_OUTPUT_STORAGE_01 0
#define S_D_OUTPUT_STORAGE_23 1
#define S_OUTPUT_STORAGE_SIZE 4

//////////////////////////////////////////////////////////////////////////////////////

//Note: this will survive a reconfig
#define S_DC_ELIMINATE 					(S_OUTPUT_STORAGE+S_OUTPUT_STORAGE_SIZE)
#define S_D_PREV_Y_0 					0
#define S_D_PREV_Y_1 					1
#define S_D_PREV_Y_2 					2
#define S_D_PREV_Y_3 					3
#define S_D_LONG_TERM_PREV_Y_0 			4
#define S_D_LONG_TERM_PREV_Y_1 			5
#define S_D_LONG_TERM_PREV_Y_2 			6
#define S_D_LONG_TERM_PREV_Y_3 			7
#define DC_ELIMINATE_STACK_SIZE 		16

//frame
#define S_FRAME_OFFSET (S_DC_ELIMINATE + DC_ELIMINATE_STACK_SIZE)
#define S_D_FRAME_POINTER_AND_INDEX_0 3
#define S_D_FRAME_POINTER_AND_INDEX_1 4
#define S_D_FRAME_MIN_MAX_0       	  5
#define S_D_FRAME_MIN_MAX_1       	  6
#define S_C_UNUSED				0
#define S_FRAME_SIZE_LOG2		1	//this is the current frame size log2
#define S_FRAME_NUMBER			2	//should this be presistant between configs?
#define S_OVERLAPPING_FRAMES    3	//0 for on overlap, 1 for overlapping
#define S_METADATA_POINTER_0    4
#define S_METADATA_POINTER_1    5
#define S_FRAME_POINTER_0 		6	//pointer to the current frame
#define S_FRAME_0_INDEX     	7	//index to write to the current frame
#define S_FRAME_POINTER_1 		8	//pointer to the next frame
#define S_FRAME_1_INDEX     	9	//index to write to the next frame
#define S_FRAME_MIN_0				10   //must be double word aligned
#define S_FRAME_MAX_0				11
#define S_FRAME_MIN_1				12   //must be double word aligned
#define S_FRAME_MAX_1				13
#define FRAME_STACK_SIZE		14

#define S_MIC_CALIB_OFFSET (S_FRAME_OFFSET+FRAME_STACK_SIZE)
#define S_MIC_CALIB_0 		0
#define S_MIC_CALIB_1 		1
#define S_D_MIC_CALIB_01 	0
#define S_MIC_CALIB_2 		2
#define S_MIC_CALIB_3		3
#define S_D_MIC_CALIB_23 	1
#define MIC_CALIB_STACK_SIZE		4

#define S_SETTINGS_OFFSET (S_MIC_CALIB_OFFSET+MIC_CALIB_STACK_SIZE)
#define S_WINDOWING_ENABLED 			0	//0 for disabled, pointer for enabled
#define S_INDEX_BITREVERSING_ENABLED 	1
#define S_DC_OFFSET_REMOVAL_ENABLED 	2
#define S_DECIMATION_FACTOR_is_now_S_THIRD_STAGE_PHASE_COUNT 			3
#define S_MIC_GAIN_COMP		 			4
#define S_SETTINGS_SIZE					6

//This must be an even number
#define STACKWORDS 						(S_SETTINGS_OFFSET + S_SETTINGS_SIZE)


//TODO - use this when everything works
//TODO then reduce the memory usage
//Note: there could be two implementations of this where one never writes to
//memory 28-32 as they are never used
#define INPUT_TO_OFFSET_12_15(OFFSET) \
	ldw r1, sp[S_C_INPUT]; \
	in r0, res[r1];\
	{stw r0, dp[0*SECOND_STAGE_BUFFER_SIZE + OFFSET]; in r0, res[r1]};\
	{stw r0, dp[1*SECOND_STAGE_BUFFER_SIZE + OFFSET]; in r0, res[r1]};\
	stw r0, dp[2*SECOND_STAGE_BUFFER_SIZE + OFFSET];\
	in r0, res[r1];\
	{stw r0, dp[3*SECOND_STAGE_BUFFER_SIZE + OFFSET]}

//This inputs from the channel to the pdm interface and saves it twice in the
//second stage FIR at offset OFFSET and OFFSET + 16
#define INPUT_TO_OFFSET(OFFSET) \
	ldw r1, sp[S_C_INPUT]; \
	in r0, res[r1];\
	{stw r0, dp[0*SECOND_STAGE_BUFFER_SIZE + OFFSET]};\
	{stw r0, dp[0*SECOND_STAGE_BUFFER_SIZE + SECOND_STAGE_COEF_COUNT + OFFSET]; in r0, res[r1]};\
	{stw r0, dp[1*SECOND_STAGE_BUFFER_SIZE + OFFSET]};\
	{stw r0, dp[1*SECOND_STAGE_BUFFER_SIZE + SECOND_STAGE_COEF_COUNT + OFFSET]; in r0, res[r1]};\
	{stw r0, dp[2*SECOND_STAGE_BUFFER_SIZE + OFFSET]};\
	{stw r0, dp[2*SECOND_STAGE_BUFFER_SIZE + SECOND_STAGE_COEF_COUNT + OFFSET]};\
	in r0, res[r1];\
	{stw r0, dp[3*SECOND_STAGE_BUFFER_SIZE + OFFSET]};\
	{stw r0, dp[3*SECOND_STAGE_BUFFER_SIZE + SECOND_STAGE_COEF_COUNT + OFFSET]}


//setup divider by N registers (coefs, data, accumulators)
//must avoid r0 and r1 for persistant state as they will be clobbered by INPUT_TO_OFFSET
	//coef = coef[THIRD_STAGE_COEFS_PER_STAGE-1] ---this is done offline
	//coef = coef[THIRD_STAGE_COEFS_PER_ROW*S_THIRD_STAGE_PHASE - S_THIRD_STAGE_COEFS_PHASE]
	//data0 = data[THIRD_STAGE_COEFS_PER_STAGE*S_THIRD_STAGE_PHASE*4]
	//data1 = data0[THIRD_STAGE_COEFS_PER_STAGE]
#define DIVIDE_BY_N_0()\
	ldaw r0, sp[S_THIRD_STAGE];\
	{ldw r7, r0[S_THIRD_STAGE_PHASE]; ldc r6, THIRD_STAGE_COEFS_PER_ROW};\
	mul r6, r6, r7;\
	{ldw r5, r0[S_THIRD_STAGE_COEFS_PHASE]; ldc r8, THIRD_STAGE_COEFS_PER_STAGE};\
	{sub r6, r6, r5; ldw r9, r0[S_THIRD_STAGE_COEFS_POINER]};\
	ldaw r9, r9[r6];\
	mul r7, r7, r8;\
	ldw r6, sp[S_CHAN_COUNT];\
	mul r7, r7, r6;\
	ldw r10, r0[S_THIRD_STAGE_DATA_POINTER];\
	ldaw r10, r10[r7];\
	ldaw r11, r10[r8];\
	ldd r8, r7, r0[S_D_THIRD_STAGE_CH0_ACC];\
	ldd r6, r5, r0[S_D_THIRD_STAGE_CH1_ACC];\
	bl third_stage_fir_impl;\
	ldaw r0, sp[S_THIRD_STAGE];\
	std r8, r7, r0[S_D_THIRD_STAGE_CH0_ACC];\
	std r6, r5, r0[S_D_THIRD_STAGE_CH1_ACC]

#define N_DIVIDE_BY_N_1()\
	{ldc r0, THIRD_STAGE_COEFS_PER_STAGE};\
	ldaw r9, r9[-r0];\
	ldc r0, THIRD_STAGE_COEFS_PER_STAGE-24;\
	ldaw r10, r11[r0];\
	{ldc r0, THIRD_STAGE_COEFS_PER_STAGE};\
	ldaw r11, r10[r0];\
	ldaw r0, sp[S_THIRD_STAGE];\
	ldd r8, r7, r0[S_D_THIRD_STAGE_CH2_ACC];\
	ldd r6, r5, r0[S_D_THIRD_STAGE_CH3_ACC];\
	bl third_stage_fir_impl;\
	ldaw r0, sp[S_THIRD_STAGE];\
	std r8, r7, r0[S_D_THIRD_STAGE_CH2_ACC];\
	std r6, r5, r0[S_D_THIRD_STAGE_CH3_ACC]


#ifndef DC_OFFSET_DIVIDER_LOG2
	#define DC_OFFSET_DIVIDER_LOG2 13
#endif
// r4 is used as a zero for the first lsub as the
// lower bit is always a zero
#define DC_OFFSET_REMOVAL(PREV_Y, REGISTER) \
	ldd r6, r5, r4[PREV_Y];\
	ashr r7, r6, 1;\
	ashr r8, REGISTER, 1;\
	{sub r7, r7, r8; ldc r9, 32 - DC_OFFSET_DIVIDER_LOG2};\
	{shl r8, r7, r9; ldc r9, DC_OFFSET_DIVIDER_LOG2};\
	ashr r7, r7, r9;\
	lsub r8, r5, r5, r8, r4;\
	lsub r8, r6, r6, r7, r8;\
	std r6, r5, r4[PREV_Y]

//r6 is the AUDIO_POINTER_INDEX		--note that on the second pass r0-r3 will need to be reloaded as this modified them
#define APPLY_WINDOW_FN(P)\
	ldaw r9, sp[S_SETTINGS_OFFSET];\
	ldw r9, r9[S_WINDOWING_ENABLED];\
	bf r9, done_windowing ## P;\
	apply_windowing ## P:;\
		ldw r5, r4[S_FRAME_SIZE_LOG2];\
		{shl r5, r6, 1; mkmsk r8, r5};\
		{lss r5, r8, r5; ldc r7, 31};\
		{bf r5, skip ## P ; mov r4, r6};\
			sub r4, r8, r6;\
		skip ## P:;\
		{ldw r4, r9[r4]};\
		{ldc r10, 0; ldc r11, 0};\
		maccs r10, r11, r4, r0;\
		lextract r0, r10, r11, r7, 32;\
		{ldc r10, 0; ldc r11, 0};\
		maccs r10, r11, r4, r1;\
		lextract r1, r10, r11, r7, 32;\
		{ldc r10, 0; ldc r11, 0};\
		maccs r10, r11, r4, r2;\
		lextract r2, r10, r11, r7, 32;\
		{ldc r10, 0; ldc r11, 0};\
		maccs r10, r11, r4, r3;\
		lextract r3, r10, r11, r7, 32;\
		bu done_windowing ## P;\
	done_windowing ## P:

//r4 is the address of the S_FRAME_OFFSET_SECTION
//r6 is the AUDIO_POINTER_INDEX
#define BITREV_INDEX()\
	{ldw r5, r4[S_FRAME_SIZE_LOG2]; ldc r7, 32};\
	{bitrev r6, r6; sub r7, r7, r5};\
	{shr r6, r6, r7}

//r4 is the address of the S_FRAME_OFFSET_SECTION
//r6 is the AUDIO_POINTER_INDEX
>>>>>>> 8314aa1d
#define SAVE_SAMPLES_BIT_REVERSED(POINTER)\
		ldw r7, r4[POINTER];\
		std r1, r0, r7[r6];\
		{ldc r0, 2<<MAX_FRAME_SIZE_LOG2};\
		ldaw r7, r7[r0];\
		std r3, r2, r7[r6]


//r4 is the address of the S_FRAME_OFFSET_SECTION
//r6 is the AUDIO_POINTER_INDEX
#define SAVE_SAMPLES_NORMAL(POINTER)\
    	{ldc r5, 4<<MAX_FRAME_SIZE_LOG2};\
    	{ldw r7, r4[POINTER]};\
    	{ldaw r7, r7[r6]};\
		{stw r0, r7[0];add r7, r7, r5};\
		{stw r1, r7[0];add r7, r7, r5};\
		{stw r2, r7[0];add r7, r7, r5};\
		{stw r3, r7[0]}

.globl	decimate_to_pcm_4ch
.align	8
.type	decimate_to_pcm_4ch,@function
.cc_top decimate_to_pcm_4ch.function
decimate_to_pcm_4ch:
.cfi_startproc
.issue_mode dual
	DUALENTSP_lu6 STACKWORDS

	ldaw r2, sp[S_STORAGE]
	stw r0, r2[S_C_INPUT]
	stw r1, r2[S_C_OUTPUT]

	//Set the dp to point to the data area for the second stage FIR
	ldaw dp, sp[S_SECOND_STAGE_DATA]

	outct res[r1], 8		//we say we are ready
	inct r2, res[r1]		//they say CONFIGURE_DECIMATOR

	//TODO initialise the DC offset removal

configure:
	DUALENTSP_lu6 0
	//Initialise the stack -- TODO optimise this
	ldc r0, (S_SETTINGS_OFFSET - S_SECOND_STAGE_DATA)/2
	{ldaw r1, sp[S_SECOND_STAGE_DATA];ldc r2, 0}
stack_init_loop:
	std r2, r2, r1[r0]
	{bt r0, stack_init_loop; sub r0, r0, 1}

take_config_from_application:
	//get the pointer for the config over the output channel
	ldw r0, sp[S_C_OUTPUT]
	in r2, res[r0]		//deciamtor_config
	ldw r3, r2[0];		//r3 is the pointer to the decimator_config_common

//copy the setting out of the struct
	ldaw r0, sp[S_FRAME_OFFSET]
	ldw r11, r3[0] //frame_size_log2
	here_is_frame_size_log2:
	stw r11, r0[S_FRAME_SIZE_LOG2]

	ldaw r0, sp[S_SETTINGS_OFFSET]

	ldw r11, r3[1] //apply_dc_offset
	stw r11, r0[S_DC_OFFSET_REMOVAL_ENABLED]

	ldw r11, r3[2] //index_bit_reversal
	stw r11, r0[S_INDEX_BITREVERSING_ENABLED]

	ldw r11, r3[3] //windowing_function
	stw r11, r0[S_WINDOWING_ENABLED]

	ldw r11, r3[6]	//apply mic gain compensation
	stw r11, r0[S_MIC_GAIN_COMP]

	ldw r11, r3[7]	//fir_gain_comp
	stw r11, sp[S_FIR_GAIN_COMP]

	ldw r11, r3[4] 	//decimation factor
	ldaw r10, sp[S_THIRD_STAGE]
	stw r11, r10[S_THIRD_STAGE_PHASE_COUNT]

	here_is_the_coef_pointer:
	{ldw r11, r3[5];} //coef pointer
	ldc r9, (THIRD_STAGE_COEFS_PER_STAGE-1)			//move the coef pointer along by (THIRD_STAGE_COEFS_PER_STAGE-1)
	ldaw r11, r11[r9]
	stw r11, r10[S_THIRD_STAGE_COEFS_POINER]

	here_is_the_data_pointer:
	{ldw r11, r2[1];} //data pointer
	stw r11, r10[S_THIRD_STAGE_DATA_POINTER]

	{ldw r11, r2[6];} //channel count
	stw r11, sp[S_CHAN_COUNT]

load_mic_gain_calib:
	ldaw r1, sp[S_MIC_CALIB_OFFSET]
	ldw r0, r2[2]
	stw r0, r1[S_MIC_CALIB_0]
	ldw r0, r2[3]
	stw r0, r1[S_MIC_CALIB_1]
	ldw r0, r2[4]
	stw r0, r1[S_MIC_CALIB_2]
	ldw r0, r2[5]
	stw r0, r1[S_MIC_CALIB_3]

init_frame_index:
	ldaw r11, sp[S_FRAME_OFFSET]
	ldc r1, 0
	stw r1, r11[S_FRAME_0_INDEX]

	ldw r1, r11[S_FRAME_SIZE_LOG2]
	{sub r1, r1, 1; ldc r10, 1}
	shl r1, r10, r1
	stw r1, r11[S_FRAME_1_INDEX]
	std r1, r1, r11[S_D_FRAME_MIN_MAX_0]
	std r1, r1, r11[S_D_FRAME_MIN_MAX_1]

get_frame_pointer:
	ldw r2, sp[S_C_OUTPUT]
	rx_buffer_count:
	in r5, res[r2]
	sub r5, r5, 1

	bt r5, overlapping
	non_overlapping:
	    {in r1, res[r2];stw r5, r11[S_OVERLAPPING_FRAMES]}
	    {in r1, res[r2];stw r1, r11[S_FRAME_POINTER_0]}
		stw r1, r11[S_METADATA_POINTER_0]
		bu setup_phase_counters

	overlapping:
	    {in r1, res[r2];}
	    {in r1, res[r2];stw r1, r11[S_FRAME_POINTER_1]}
		stw r1, r11[S_METADATA_POINTER_1]
	    {in r1, res[r2];stw r5, r11[S_OVERLAPPING_FRAMES]}
	    {in r1, res[r2];stw r1, r11[S_FRAME_POINTER_0]}
		stw r1, r11[S_METADATA_POINTER_0]

setup_phase_counters:
	ldaw r10, sp[S_THIRD_STAGE]
	ldw r9, r10[S_THIRD_STAGE_PHASE_COUNT]
	sub r9, r9, 1
	stw r9, r10[S_THIRD_STAGE_PHASE]

	ldc r9, (THIRD_STAGE_COEFS_PER_STAGE-1)
	stw r9, r10[S_THIRD_STAGE_COEFS_PHASE]

confirm_init_complete:
	ldw r4, sp[S_C_OUTPUT]
	outct res[r4], 8 //WARNING: do not change this

input_0_0:
	INPUT_TO_OFFSET(15)
	divide_by_n_0_0:
	DIVIDE_BY_N_0()

input_1_0:
	INPUT_TO_OFFSET(14)
	divide_by_n_0_1:
	N_DIVIDE_BY_N_1()

input_2_0:
	INPUT_TO_OFFSET(13)
	bl post_process

input_3_0:
	INPUT_TO_OFFSET(12)
	ldaw r7, dp[12]
	bl divide_by_four

input_4_0:
	INPUT_TO_OFFSET(11)
	divide_by_n_1_0:
	DIVIDE_BY_N_0();

input_5_0:
	INPUT_TO_OFFSET(10)
	divide_by_n_1_1:
	N_DIVIDE_BY_N_1()

input_6_0:
	INPUT_TO_OFFSET(9)
	bl post_process

input_7_0:
	INPUT_TO_OFFSET(8)
	ldaw r7, dp[8]
	bl divide_by_four

input_0_1:
	INPUT_TO_OFFSET(7)
	divide_by_n_2_0:
	DIVIDE_BY_N_0();

input_1_1:
	INPUT_TO_OFFSET(6)
	divide_by_n_2_1:
	N_DIVIDE_BY_N_1()

input_2_1:
	INPUT_TO_OFFSET(5)
	bl post_process

input_3_1:
	INPUT_TO_OFFSET(4)
	ldaw r7, dp[4]
	bl divide_by_four

input_4_1:
	INPUT_TO_OFFSET(3)
	divide_by_n_3_0:
	DIVIDE_BY_N_0();

input_5_1:
	INPUT_TO_OFFSET(2)
	divide_by_n_3_1:
	N_DIVIDE_BY_N_1()

input_6_1:
	INPUT_TO_OFFSET(1)
	bl post_process

input_7_1:
	INPUT_TO_OFFSET(0)
	ldaw r7, dp[0]
	bl divide_by_four
	bu input_0_0

	.cc_bottom decimate_to_pcm_4ch.function
	.set	decimate_to_pcm_4ch.nstackwords, STACKWORDS
	.globl	decimate_to_pcm_4ch.nstackwords
	.set	decimate_to_pcm_4ch.maxcores,1
	.globl	decimate_to_pcm_4ch.maxcores
	.set	decimate_to_pcm_4ch.maxtimers,0
	.globl	decimate_to_pcm_4ch.maxtimers
	.set	decimate_to_pcm_4ch.maxchanends,0
	.globl	decimate_to_pcm_4ch.maxchanends
.Ldecimate_to_pcm_4ch_tmp:
	.size	decimate_to_pcm_4ch, .Ldecimate_to_pcm_4ch_tmp-decimate_to_pcm_4ch
	.cfi_endproc

//////////////////////////////////////////////////////////////////////////////////////////

.globl	post_process
.align	8
.type	post_process,@function
.cc_top post_process.function
post_process:
	.cfi_startproc
	.issue_mode dual

	//increment THIRD_STAGE_PHASE mod THIRD_STAGE_PHASE_COUNT
	ldaw r11, sp[S_THIRD_STAGE]
	ldw r10, r11[S_THIRD_STAGE_PHASE];
	{add r9, r10, 1; ldw r8, r11[S_THIRD_STAGE_PHASE_COUNT]}
	{stw r9, r11[S_THIRD_STAGE_PHASE];eq r8, r8, r9}

	bt r8, output_phase
	bf r10, process_phase
	retsp 0

	process_phase:
	//r0, r1, r2, r3 are used as storage for the output of the 3rd stage FIR
	//copy the accumulators in to registers
	ldaw r4, sp[S_OUTPUT_STORAGE];
	ldd r0, r1, r4[S_D_OUTPUT_STORAGE_01];
	ldd r2, r3, r4[S_D_OUTPUT_STORAGE_23];

	//DC offset removal
	ldaw r4, sp[S_SETTINGS_OFFSET]
	ldw r4, r4[S_DC_OFFSET_REMOVAL_ENABLED]
	bf r4, dc_offset_removal_complete
		ldaw r4, sp[S_DC_ELIMINATE]
		dc_offset_removal_ch0:
		DC_OFFSET_REMOVAL(S_D_PREV_Y_0, r0);
		sub r0, r0, r6
		dc_offset_removal_ch1:
		DC_OFFSET_REMOVAL(S_D_PREV_Y_1, r1);
		sub r1, r1, r6
		dc_offset_removal_ch2:
		DC_OFFSET_REMOVAL(S_D_PREV_Y_2, r2);
		sub r2, r2, r6
		dc_offset_removal_ch3:
		DC_OFFSET_REMOVAL(S_D_PREV_Y_3, r3);
		sub r3, r3, r6
	dc_offset_removal_complete:

#define COMP(REG)\
	{ldc r5, 0; ldc r6, 0};\
	maccs r5, r6, REG, r4;\
	lsats r5, r6, r7;\
	lextract REG, r5, r6, r7, 32

	//FIR gain compensation
	fir_compensation:	// This normally turns the volume up to compensate for the FIR
	ldw r4, sp[S_FIR_GAIN_COMP]  //load the fir gain comp, it is in 1.4.27 format
	bf r4, gain_compensation
	{ldc r7, 27}
	COMP(r0)
	COMP(r1)
	COMP(r2)
	COMP(r3)

	//Do RMS calculation here (long term)

	gain_compensation:	// This always turns the volume down
	ldaw r4, sp[S_SETTINGS_OFFSET]
	ldw r4, r4[S_MIC_GAIN_COMP]
	bf r4, gain_comp_complete
	apply_mic_gain_compensation:
		ldaw r4, sp[S_MIC_CALIB_OFFSET]
		{ldc r7, 31}
		ldd r6, r5, r4[S_D_MIC_CALIB_01]
		{ldc r8, 0; ldc r9, 0}
		maccs r8, r9, r0, r5
		lextract r0, r8, r9, r7, 32
		{ldc r8, 0; ldc r9, 0}
		maccs r8, r9, r1, r6
		lextract r1, r8, r9, r7, 32
		ldd r6, r5, r4[S_D_MIC_CALIB_23]
		{ldc r8, 0; ldc r9, 0}
		maccs r8, r9, r2, r5
		lextract r2, r8, r9, r7, 32
		{ldc r8, 0; ldc r9, 0}
		maccs r8, r9, r3, r6
		lextract r3, r8, r9, r7, 32
	gain_comp_complete:

	ldaw r4, sp[S_OUTPUT_STORAGE];
	std r0, r1, r4[S_D_OUTPUT_STORAGE_01];
	std r2, r3, r4[S_D_OUTPUT_STORAGE_23];

	retsp 0

	output_phase:
	//save stored channels to frame TODO
		ldaw r4, sp[S_OUTPUT_STORAGE];
		ldd r0, r1, r4[S_D_OUTPUT_STORAGE_01];
		ldd r2, r3, r4[S_D_OUTPUT_STORAGE_23];

		ldaw r4, sp[S_FRAME_OFFSET]

		ldw r6, r4[S_FRAME_0_INDEX]

		APPLY_WINDOW_FN(0)
		ldaw r4, sp[S_FRAME_OFFSET]
		//MIN_MAX(S_FRAME_MIN_0, S_FRAME_MAX_0, 0)

		ldaw r5, sp[S_SETTINGS_OFFSET]
		ldw r5, r5[S_INDEX_BITREVERSING_ENABLED]
		bt r5, index_bitrev_order_0
			index_normal_order_0:
				//TODO only save active channels
				SAVE_SAMPLES_NORMAL(S_FRAME_POINTER_0);
				bu save_to_frame_complete_0
			index_bitrev_order_0:
				//TODO only save active channels
				BITREV_INDEX();
				SAVE_SAMPLES_BIT_REVERSED(S_FRAME_POINTER_0);
		save_to_frame_complete_0:

		ldw r5, r4[S_FRAME_0_INDEX]
		add r5, r5, 1
		stw r5, r4[S_FRAME_0_INDEX]

		ldw r6, r4[S_OVERLAPPING_FRAMES]
		bt r6, overlapping_frames
		no_overlapping_frames:

		ldw r6, r4[S_FRAME_SIZE_LOG2]
		{shr r5, r5, r6; ldc r6, 0}
		bf r5, do_the_rest;

			reset_the_frame_index:
			stw r6, r4[S_FRAME_0_INDEX]

			write_the_current_frames_metadata:
			ldd r7, r6, r4[S_D_FRAME_MIN_MAX_0]
	        ldw r5, r4[S_METADATA_POINTER_0]
	        std r7, r6, r5[0];
	        ldw r3, r4[S_FRAME_NUMBER]
	        {stw r3, r5[2]; add r3, r3, 1}	//if metadata layout changes then this needs to change too
	        stw r3, r4[S_FRAME_NUMBER]      //and save the new frame number back

			exchange_buffers:
			ldw r6, sp[S_C_OUTPUT]
			outct res[r6], 8 //WARNING: do not change this
			inct r3, res[r6]

	        eq r5, r3, EXCHANGE_BUFFERS		//if the incomming token is EXCHANGE_BUFFERS then do that
	        {bt r5, do_the_exchange; eq r5, r3, CONFIGURE_DECIMATOR}	//if the incomming token is CONFIGURE_DECIMATOR then do that

			ldap r11, configure
			stw r11, sp[0]
			ldw lr, sp[0]
			retsp 0

			do_the_exchange:
	        {in r3, res[r6]; ldc r0, 0}
	        {std r0, r3, r4[S_D_FRAME_POINTER_AND_INDEX_0]}

	        get_the_new_metadata_pointer:
	        {in r3, res[r6]}
	        {stw r3, r4[S_METADATA_POINTER_0]}
			std r0, r0, r4[S_D_FRAME_MIN_MAX_0]  //reset the frame min and max to 0

			ldw r4, sp[S_C_OUTPUT]
			outct res[r4], 8 //WARNING: do not change this
			no_overlapping_frames_done:
			bu do_the_rest

		overlapping_frames:

			ldw r6, r4[S_FRAME_1_INDEX] //load second frame index

			ldaw r5, sp[S_OUTPUT_STORAGE];
			ldd r0, r1, r5[S_D_OUTPUT_STORAGE_01];
			ldd r2, r3, r5[S_D_OUTPUT_STORAGE_23];

			//APPLY_WINDOW_FN(1)
			//MIN_MAX(S_FRAME_MIN_1, S_FRAME_MAX_1, 1)

			ldaw r5, sp[S_SETTINGS_OFFSET]
			ldw r5, r5[S_INDEX_BITREVERSING_ENABLED]
			bt r5, index_bitrev_order_1
				index_normal_order_1:
					SAVE_SAMPLES_NORMAL(S_FRAME_POINTER_1);
					bu save_to_frame_complete_1
				index_bitrev_order_1:
					BITREV_INDEX();
					SAVE_SAMPLES_BIT_REVERSED(S_FRAME_POINTER_1);
			save_to_frame_complete_1:

			ldw r5, r4[S_FRAME_1_INDEX]
			add r5, r5, 1
			stw r5, r4[S_FRAME_1_INDEX]

			ldw r6, r4[S_FRAME_SIZE_LOG2]
			{shr r5, r5, r6; ldc r6, 0}
			bf r5, do_the_rest;
			at_the_end_of_the_overlapping_half_frame:

				//set the metadata
				ldd r7, r6, r4[S_D_FRAME_MIN_MAX_1]
		        ldw r5, r4[S_METADATA_POINTER_1]
		        std r7, r6, r5[0];
		        ldw r3, r4[S_FRAME_NUMBER]
		        {stw r3, r5[2]; add r3, r3, 1}	//if metadata layout changes then this needs to change too
		        stw r3, r4[S_FRAME_NUMBER]      //and save the new frame number back

				ldw r6, sp[S_C_OUTPUT]
				outct res[r6], 8 //WARNING: do not change this
				inct r3, res[r6]

		        eq r5, r3, EXCHANGE_BUFFERS		//if the incomming token is EXCHANGE_BUFFERS then do that
		        {bt r5, flip_the_frames; eq r5, r3, CONFIGURE_DECIMATOR}	//if the incomming token is CONFIGURE_DECIMATOR then do that

				ldap r11, configure
				stw r11, sp[0]
				ldw lr, sp[0]
				retsp 0

				flip_the_frames:
				ldd r3, r5, r1[S_D_FRAME_POINTER_AND_INDEX_0]
				std r3, r5, r1[S_D_FRAME_POINTER_AND_INDEX_1]
				ldd r3, r5, r1[S_D_FRAME_MIN_MAX_0]
				std r3, r5, r1[S_D_FRAME_MIN_MAX_1]

		        {in r3, res[r6]; ldc r0, 0}
		        {std r0, r3, r4[S_D_FRAME_POINTER_AND_INDEX_0]}

		        get_the_new_metadata_pointer2:
		        {in r3, res[r6]}
		        {stw r3, r4[S_METADATA_POINTER_0]}
				std r0, r0, r4[S_D_FRAME_MIN_MAX_0]  //reset the frame min and max to 0

				ldw r4, sp[S_C_OUTPUT]
				outct res[r4], 8 //WARNING: do not change this

	do_the_rest:
	ldaw r11, sp[S_THIRD_STAGE]

	//copy accumulators to store
	{ldw r0, r11[7]  ; nop}
	{ldw r1, r11[9]	 ; nop}
	{ldw r2, r11[11] ; ldc r3, 13}
	{ldw r3, r11[r3] ; nop}

	ldaw r4, sp[S_OUTPUT_STORAGE];
	std r0, r1, r4[S_D_OUTPUT_STORAGE_01];
	std r2, r3, r4[S_D_OUTPUT_STORAGE_23];

	ldc r10, 0
	//set S_THIRD_STAGE_PHASE to 0
	stw r10, r11[S_THIRD_STAGE_PHASE];
	//reset accumulators
	std r10, r10, r11[S_D_THIRD_STAGE_CH0_ACC]
	std r10, r10, r11[S_D_THIRD_STAGE_CH1_ACC]
	std r10, r10, r11[S_D_THIRD_STAGE_CH2_ACC]
	std r10, r10, r11[S_D_THIRD_STAGE_CH3_ACC]

	//increment S_THIRD_STAGE_COEFS_PHASE mod THIRD_STAGE_COEFS_PER_STAGE
	ldw r10, r11[S_THIRD_STAGE_COEFS_PHASE]
	{add r10, r10, 1; ldc r9, THIRD_STAGE_COEFS_PER_STAGE}
	lsu r9, r10, r9
	mul r10, r10, r9
	stw r10, r11[S_THIRD_STAGE_COEFS_PHASE]
	retsp 0

.cc_bottom post_process.function
	.set	post_process.nstackwords, 0
	.globl	post_process.nstackwords
	.set	post_process.maxcores,1
	.globl	post_process.maxcores
	.set	post_process.maxtimers,0
	.globl	post_process.maxtimers
	.set	post_process.maxchanends,0
	.globl	post_process.maxchanends
.Lpost_process_tmp:
	.size	post_process, .Lpost_process_tmp-post_process
	.cfi_endproc

///////////////////////////////////////////////////////////////////////////////////////////

.globl	divide_by_four
.align	8
.type	divide_by_four,@function
.cc_top divide_by_four.function
divide_by_four:
	.cfi_startproc
	.issue_mode dual

	ldaw r10, sp[S_THIRD_STAGE]
	{ldw r8, sp[S_CHAN_COUNT];ldc r11, THIRD_STAGE_COEFS_PER_STAGE}	//r11 = 32
	mul r8, r8, r11
	{ldw r11, r10[S_THIRD_STAGE_PHASE]; shl r6, r11, 2}
	mul r8, r8, r11
	ldw r11, r10[S_THIRD_STAGE_COEFS_PHASE]
	{ldw r10, r10[S_THIRD_STAGE_DATA_POINTER];add r8, r8, r11}
	ldaw r10, r10[r8]

	ldw r8, sp[S_CHAN_COUNT]
	{dualentsp 1; eq r9, r8, 4}
	ldaw r11, cp[g_second_fir]

	{bt r9, decimate_to_pcm_4ch_0; eq r9, r8, 3}
	{bt r9, decimate_to_pcm_4ch_1; eq r9, r8, 2}
	{bt r9, decimate_to_pcm_4ch_2; eq r9, r8, 1}
	{bt r9, decimate_to_pcm_4ch_3;}
	bu divide_by_four_complete

	//r11 = coefs, r10 = pointer to where to put result, r7 = data, r6 = THIRD_STAGE_COEFS_PER_STAGE*sizeof(int)
decimate_to_pcm_4ch_0:
	{bl decimate_to_pcm_4ch_fir_impl ; }// data, coefs need to be set; h, l, c0, c1, d0, d1; return h(r0), l(r1);
	{stw r0, r10[0]; add r10, r10, r6}
decimate_to_pcm_4ch_1:
	{bl decimate_to_pcm_4ch_fir_impl ; add r7, r7, r6}// data, coefs need to be set; h, l, c0, c1, d0, d1; return h(r0), l(r1);
	{stw r0, r10[0]; add r10, r10, r6}
decimate_to_pcm_4ch_2:
	{bl decimate_to_pcm_4ch_fir_impl ; add r7, r7, r6}// data, coefs need to be set; h, l, c0, c1, d0, d1; return h(r0), l(r1);
	{stw r0, r10[0]; add r10, r10, r6}
decimate_to_pcm_4ch_3:
	{bl decimate_to_pcm_4ch_fir_impl ; add r7, r7, r6}// data, coefs need to be set; h, l, c0, c1, d0, d1; return h(r0), l(r1);
	stw r0, r10[0]

divide_by_four_complete:
	retsp 1
	.cc_bottom divide_by_four.function
	.set	divide_by_four.nstackwords, 1
	.globl	divide_by_four.nstackwords
	.set	divide_by_four.maxcores,1
	.globl	divide_by_four.maxcores
	.set	divide_by_four.maxtimers,0
	.globl	divide_by_four.maxtimers
	.set	divide_by_four.maxchanends,0
	.globl	divide_by_four.maxchanends
.Ldivide_by_four_tmp:
	.size	divide_by_four, .Ldivide_by_four_tmp-divide_by_four
	.cfi_endproc

///////////////////////////////////////////////////////////////////////////////////////////

////This is the actual implementation of the third stage FIR

.globl	third_stage_fir_impl
.align	8
.type	third_stage_fir_impl,@function
.cc_top third_stage_fir_impl.function
third_stage_fir_impl:
	.cfi_startproc
	.issue_mode dual

#define TWO_TAPS(I, COEFS, H0, L0, DATA0, H1, L1, DATA1)\
	{ldw r0, COEFS[0]; add COEFS, COEFS, 4};\
	ldd r2, r1, DATA0[I];\
	ldd r4, r3, DATA1[I];\
	maccs H0, L0, r1, r0;\
	maccs H1, L1, r3, r0;\
	{ldw r0, COEFS[0]; add COEFS, COEFS, 4};\
	maccs H0, L0, r2, r0;\
	maccs H1, L1, r4, r0

	TWO_TAPS(0, r9, r8, r7, r10, r6, r5, r11)
	TWO_TAPS(1, r9, r8, r7, r10, r6, r5, r11)
	TWO_TAPS(2, r9, r8, r7, r10, r6, r5, r11)
	TWO_TAPS(3, r9, r8, r7, r10, r6, r5, r11)
	TWO_TAPS(4, r9, r8, r7, r10, r6, r5, r11)
	TWO_TAPS(5, r9, r8, r7, r10, r6, r5, r11)
	TWO_TAPS(6, r9, r8, r7, r10, r6, r5, r11)
	TWO_TAPS(7, r9, r8, r7, r10, r6, r5, r11)
	TWO_TAPS(8, r9, r8, r7, r10, r6, r5, r11)
	TWO_TAPS(9, r9, r8, r7, r10, r6, r5, r11)
	TWO_TAPS(10, r9, r8, r7, r10, r6, r5, r11)
	TWO_TAPS(11, r9, r8, r7, r10, r6, r5, r11)
	ldc r0, 4*24
	{add r10, r10, r0; add r11, r11, r0}
	TWO_TAPS(0, r9, r8, r7, r10, r6, r5, r11)
	TWO_TAPS(1, r9, r8, r7, r10, r6, r5, r11)
	TWO_TAPS(2, r9, r8, r7, r10, r6, r5, r11)
	TWO_TAPS(3, r9, r8, r7, r10, r6, r5, r11)
	retsp 0
	.cc_bottom third_stage_fir_impl.function
	.set	third_stage_fir_impl.nstackwords, 0
	.globl	third_stage_fir_impl.nstackwords
	.set	third_stage_fir_impl.maxcores,1
	.globl	third_stage_fir_impl.maxcores
	.set	third_stage_fir_impl.maxtimers,0
	.globl	third_stage_fir_impl.maxtimers
	.set	third_stage_fir_impl.maxchanends,0
	.globl	third_stage_fir_impl.maxchanends
.Lthird_stage_fir_impl_tmp:
	.size	third_stage_fir_impl, .Lthird_stage_fir_impl_tmp-third_stage_fir_impl
	.cfi_endproc

///////////////////////////////////////////////////////////////////////////////////////////

////This is the actual implementation of the second stage FIR

.globl	decimate_to_pcm_4ch_fir_impl
.align	8
.type	decimate_to_pcm_4ch_fir_impl,@function
.cc_top decimate_to_pcm_4ch_fir_impl.function
decimate_to_pcm_4ch_fir_impl:
	.cfi_startproc
	.issue_mode dual

	//r0, r1, r2, r3, r4, r5, r6 = 31, r7, r10, r11,
	{ldc r0, 0; ldc r1, 0} //Initialise the accumulators

	ldd r3, r2, r11[0]
	ldd r5, r4, r7[0]
	maccs r0, r1, r4, r2
	maccs r0, r1, r5, r3
	ldd r5, r4, r7[7]
	maccs r0, r1, r4, r3
	maccs r0, r1, r5, r2

	ldd r3, r2, r11[1]
	ldd r5, r4, r7[1]
	maccs r0, r1, r4, r2
	maccs r0, r1, r5, r3
	ldd r5, r4, r7[6]
	maccs r0, r1, r4, r3
	maccs r0, r1, r5, r2

	ldd r3, r2, r11[2]
	ldd r5, r4, r7[2]
	maccs r0, r1, r4, r2
	maccs r0, r1, r5, r3
	ldd r5, r4, r7[5]
	maccs r0, r1, r4, r3
	maccs r0, r1, r5, r2

	ldd r3, r2, r11[3]
	ldd r5, r4, r7[3]
	maccs r0, r1, r4, r2
	maccs r0, r1, r5, r3
	ldd r5, r4, r7[4]
	maccs r0, r1, r4, r3
	maccs r0, r1, r5, r2

	retsp 0
	.cc_bottom decimate_to_pcm_4ch_fir_impl.function
	.set	decimate_to_pcm_4ch_fir_impl.nstackwords, 0
	.globl	decimate_to_pcm_4ch_fir_impl.nstackwords
	.set	decimate_to_pcm_4ch_fir_impl.maxcores,1
	.globl	decimate_to_pcm_4ch_fir_impl.maxcores
	.set	decimate_to_pcm_4ch_fir_impl.maxtimers,0
	.globl	decimate_to_pcm_4ch_fir_impl.maxtimers
	.set	decimate_to_pcm_4ch_fir_impl.maxchanends,0
	.globl	decimate_to_pcm_4ch_fir_impl.maxchanends
.Ldecimate_to_pcm_4ch_fir_impl_tmp:
	.size	decimate_to_pcm_4ch_fir_impl, .Ldecimate_to_pcm_4ch_fir_impl_tmp-decimate_to_pcm_4ch_fir_impl
	.cfi_endproc


//endpoint section
#define STRINGIZE(S) #S

#define EP_MARCO(ID0, ID1) \
	.ascii	STRINGIZE( input_ ## ID0 ## _ ## ID1 ## _ep ) ;\
	.byte	0 ;\
	.ascii	__FILE__ ;\
	.byte	0 ;\
	.long	__LINE__ ;\
	.long	.Laddr_end ## ID0 ## _ ## ID1 -.Laddr_start ## ID0 ## _ ## ID1 ;\
	.Laddr_start ## ID0 ## _ ## ID1 : ;\
	.cc_top cc_ ## ID0 ## _ ## ID1,input_ ## ID0 ## _ ## ID1;\
	.long	input_ ## ID0 ## _ ## ID1 ;\
	.byte	0 ;\
	.cc_bottom cc_ ## ID0 ## _ ## ID1 ;\
	.Laddr_end ## ID0 ## _ ## ID1 :

#define EPT_MARCO(ID0, ID1) \
.cc_top cc_a ## ID0 ## _ ## ID1,input_ ## ID0 ## _ ## ID1;\
	.ascii	"";\
	.byte	0;\
	.long	0;\
	.long	input_ ## ID0 ## _ ## ID1;\
.cc_bottom cc_a ## ID0 ## _ ## ID1

 /*
	.section	.xtaendpoint,"",@progbits
.Lentries_start0:
	.long	.Lentries_end0-.Lentries_start0
	.long	1
	.ascii	".build"
    .byte	0

	EP_MARCO(0, 0)
	EP_MARCO(1, 0)
	EP_MARCO(2, 0)
	EP_MARCO(3, 0)
	EP_MARCO(4, 0)
	EP_MARCO(5, 0)
	EP_MARCO(6, 0)
	EP_MARCO(7, 0)
	EP_MARCO(0, 1)
	EP_MARCO(1, 1)
	EP_MARCO(2, 1)
	EP_MARCO(3, 1)
	EP_MARCO(4, 1)
	EP_MARCO(5, 1)
	EP_MARCO(6, 1)
	EP_MARCO(7, 1)
.Lentries_end0:

	.section	.xtaendpointtable,"",@progbits
.Lentries_start1:
	.long	.Lentries_end1-.Lentries_start1
	.long	0
	.ascii	""
	.byte	0
	EPT_MARCO(0, 0)
	EPT_MARCO(1, 0)
	EPT_MARCO(2, 0)
	EPT_MARCO(3, 0)
	EPT_MARCO(4, 0)
	EPT_MARCO(5, 0)
	EPT_MARCO(6, 0)
	EPT_MARCO(7, 0)
	EPT_MARCO(0, 1)
	EPT_MARCO(1, 1)
	EPT_MARCO(2, 1)
	EPT_MARCO(3, 1)
	EPT_MARCO(4, 1)
	EPT_MARCO(5, 1)
	EPT_MARCO(6, 1)
	EPT_MARCO(7, 1)
.Lentries_end1:
*/



//This is for testing the DC offset elimination
//int dc_eliminate_tester(int x, long long y)
.globl	dc_eliminate_tester
.align	8
.type	dc_eliminate_tester,@function
.cc_top dc_eliminate_tester.function
dc_eliminate_tester:
	.cfi_startproc
	.issue_mode dual
//TODO make this do the right thing
	dualentsp 12
	std r0, r1, sp[0]
	std r2, r3, sp[1]
	std r4, r5, sp[2]
	std r6, r7, sp[3]
	std r8, r9, sp[4]
	std r10, r11, sp[5]

	DC_OFFSET_REMOVAL(0, r0);
	retsp 12
	.cc_bottom dc_eliminate_tester.function
	.set	dc_eliminate_tester.nstackwords, 12
	.globl	dc_eliminate_tester.nstackwords
	.set	dc_eliminate_tester.maxcores,1
	.globl	dc_eliminate_tester.maxcores
	.set	dc_eliminate_tester.maxtimers,0
	.globl	dc_eliminate_tester.maxtimers
	.set	dc_eliminate_tester.maxchanends,0
	.globl	dc_eliminate_tester.maxchanends
.Ldc_eliminate_tester_tmp:
	.size	dc_eliminate_tester, .Ldc_eliminate_tester_tmp-dc_eliminate_tester
	.cfi_endproc<|MERGE_RESOLUTION|>--- conflicted
+++ resolved
@@ -1,219 +1,4 @@
 // Copyright (c) 2016, XMOS Ltd, All rights reserved
-<<<<<<< HEAD
-	.section	.dp.data,"awd",@progbits
-	.text
-	.cc_top decimate_to_pcm_4ch.function
-	.globl	decimate_to_pcm_4ch
-	.align	4
-	.type	decimate_to_pcm_4ch,@function
-
-.xtacommand "add exclusion configure_ep","", __FILE__, __LINE__
-.xtacommand "analyse endpoints input_sample_0_ep input_sample_1_ep","", __FILE__, __LINE__
-.xtacommand "set required - 2604 ns","", __FILE__, __LINE__
-.xtacommand "analyse endpoints input_sample_1_ep input_sample_2_ep","", __FILE__, __LINE__
-.xtacommand "set required - 2604 ns","", __FILE__, __LINE__
-.xtacommand "analyse endpoints input_sample_2_ep input_sample_3_ep","", __FILE__, __LINE__
-.xtacommand "set required - 2604 ns","", __FILE__, __LINE__
-.xtacommand "analyse endpoints input_sample_3_ep input_sample_4_ep","", __FILE__, __LINE__
-.xtacommand "set required - 2604 ns","", __FILE__, __LINE__
-.xtacommand "analyse endpoints input_sample_4_ep input_sample_5_ep","", __FILE__, __LINE__
-.xtacommand "set required - 2604 ns","", __FILE__, __LINE__
-.xtacommand "analyse endpoints input_sample_5_ep input_sample_6_ep","", __FILE__, __LINE__
-.xtacommand "set required - 2604 ns","", __FILE__, __LINE__
-.xtacommand "analyse endpoints input_sample_6_ep input_sample_7_ep","", __FILE__, __LINE__
-.xtacommand "set required - 2604 ns","", __FILE__, __LINE__
-.xtacommand "analyse endpoints input_sample_7_ep input_sample_0_ep","", __FILE__, __LINE__
-.xtacommand "set required - 2604 ns","", __FILE__, __LINE__
-
-#include "mic_array_defines.h"
-#include "mic_array_conf.h"
-
-#define EXCHANGE_BUFFERS 0
-#define CONFIGURE_DECIMATOR 1
-
-//r0 to r7 are general purpose
-
-#define c_input			      r8
-#define p_integral		      r9
-#define s			          r10
-#define t                     r11
-
-#define MIN_MAX(MIN, MAX, P) \
-	ldd r1, r2, r1[S_D_SECOND_STAGE_OUTPUT_01];\
-	ldd r3, r4, r1[S_D_SECOND_STAGE_OUTPUT_23];\
-	ldaw r0, sp[S_FRAME_OFFSET];\
-	ldw r5, r0[MAX];\
-	lss r6, r5, r1;\
-	{bf r6, max_skip0 ## P; lss r6, r5, r2};\
-	{mov r5, r1; lss r6, r1, r2};\
-	max_skip0 ## P: {bf r6, max_skip1 ## P; lss r6, r5, r3};\
-	{mov r5, r2; lss r6, r2, r3};\
-	max_skip1 ## P: {bf r6, max_skip2 ## P; lss r6, r5, r4};\
-	{mov r5, r3; lss r6, r3, r4};\
-	max_skip2 ## P: {bf r6, max_skip3 ## P; nop};\
-	{mov r5, r4; nop};\
-	max_skip3 ## P: stw r5, r0[MAX];\
-	ldw r5, r0[MIN];\
-	lss r6, r5, r1;\
-	{bt r6, min_skip0 ## P; lss r6, r5, r2};\
-	{mov r5, r1; lss r6, r1, r2};\
-	min_skip0 ## P: {bt r6, min_skip1 ## P; lss r6, r5, r3};\
-	{mov r5, r2; lss r6, r2, r3};\
-	min_skip1 ## P: {bt r6, min_skip2 ## P; lss r6, r5, r4};\
-	{mov r5, r3; lss r6, r3, r4};\
-	min_skip2 ## P: {bt r6, min_skip3 ## P; nop};\
-	{mov r5, r4; nop};\
-	min_skip3 ## P: stw r5, r0[MIN]
-
-
-
-#define DC_OFFSET_REMOVAL(PREV_Y, PREV_X, COMB_OUTPUT) \
-	ldd r1, r0, r3[PREV_Y];\
-	{shl r2, r1, 24; ldc r5, 0};\
-	lsub r2, r0, r0, r2, r5;\
-	ashr r5, r1, 8;\
-	lsub r2, r1, r1, r5, r2;\
-	{ldw r2, r4[COMB_OUTPUT]; nop};\
-	{add r1, r1, r2; ldw r5, r3[PREV_X]};\
-	{sub r1, r1, r5; stw r2, r3[PREV_X]};\
-	{stw r1, r4[COMB_OUTPUT]};\
-	std r1, r0, r3[PREV_Y];
-
-#define INPUT(S) \
-	in r0, res[c_input];\
-	in r1, res[c_input];\
-	std r1, r0, sp[S];
-
-#define COMB(OUTPUT, INPUT, OFF_0, OFF_1, OFF_2) \
-	{ldc r1, INPUT;ldaw r0, sp[S_COMB_OFFSET]};\
-	{ldw r1, p_integral[r1]};\
-    ldd r2, r3, r0[OFF_0];\
-	{sub r1, r1, r2 ; mov r2, r1};\
-	{sub r1, r1, r3 ; mov r3, r1};\
-	std r2, r3, r0[OFF_0];\
-    ldd r2, r3, r0[OFF_1];\
-	{sub r1, r1, r2 ; mov r2, r1};\
-	{sub r1, r1, r3 ; mov r3, r1};\
-	std r2, r3, r0[OFF_1];\
-    ldd r2, r3, r0[OFF_2];\
-	{sub r1, r1, r2 ; mov r2, r1};\
-	{sub r1, r1, r3 ; mov r3, r1};\
-	std r2, r3, r0[OFF_2];\
-	ldaw r2, sp[S_SECOND_STAGE_OUTPUT_OFFSET];\
-	stw r1, r2[OUTPUT]
-
-#define INTEGRATE_ITT() \
-	{ld8u t, r7[r6]; add r6, r6, 4};\
-	{ld8u t, r7[r6]; add r0, r0, t};\
-	{add r1, r1, r0; add r0, r0, t};\
-	{add r2, r2, r1; add r1, r1, r0};\
-	{add r3, r3, r2; add r2, r2, r1};\
-	{add r4, r4, r3; add r3, r3, r2};\
-	{add r5, r5, r4; add r4, r4, r3};\
-	{add r6, r6, 4;  add r5, r5, r4};\
-
-#define INTEGRATE(MICROPHONE, OFF_0, OFF_1, OFF_2)\
-	ldd r1, r0, p_integral[OFF_0];\
-	ldd r3, r2, p_integral[OFF_1];\
-	{ldc r6, MICROPHONE; ldaw r7, sp[S_INPUT_OFFSET]};\
-	ldd r5, r4, p_integral[OFF_2];\
-	INTEGRATE_ITT();\
-	INTEGRATE_ITT();\
-	INTEGRATE_ITT();\
-	INTEGRATE_ITT();\
-	INTEGRATE_ITT();\
-	INTEGRATE_ITT();\
-	INTEGRATE_ITT();\
-	INTEGRATE_ITT();\
-	std r1, r0, p_integral[OFF_0];\
-	std r3, r2, p_integral[OFF_1];\
-	std r5, r4, p_integral[OFF_2]
-
-#define INIT_DATA_LOOP(DATA, label) \
-	ldaw r1, sp[S_FIR_OFFSET];\
-	ldc r4, DATA;\
-	ldaw r1, r1[r4];\
-	ldc r4, 0;\
-	label:stw r0, r1[r4];\
-	ldc r3, COEFS_PER_PHASE;\
-	ldaw r0, r0[r3];\
-	add r4, r4, 1;\
-	eq r3, r4, t;\
-	bf r3, label
-
-#define FIR(DATA, SECOND_STAGE_OUTPUT, SUM)\
-	ldaw t, sp[S_FIR_OFFSET];\
-	{ldw r1, t[S_FIR_PHASE]; ldc r0, DATA};\
-	ldaw r7, t[r0];\
-	ldw r7, r7[r1];\
-	ldaw r6, t[S_COEFS];\
-	ldw r6, r6[r1];\
-	{ldaw r0, sp[S_SECOND_STAGE_OUTPUT_OFFSET]};\
-	ldw r5, r0[SECOND_STAGE_OUTPUT];\
-	ldd r1, r0, t[SUM];\
-	{bl fir_impl};\
-	ldaw t, sp[S_FIR_OFFSET];\
-	std r1, r0, t[SUM];\
-
-//r3 is the AUDIO_POINTER_INDEX
-#define APPLY_WINDOW_FN(P)\
-	ldw r7, r0[S_WINDOWING_ENABLED];\
-	bf r7, no_windowing ## P;\
-	apply_windowing ## P:;\
-		ldw r4, r1[S_FRAME_SIZE_LOG2];\
-		{shl r5, r3, 1; mkmsk t, r4};\
-		{lss r5, t, r5; ldc r6, 29};\
-		{bf r5, skip ## P ; mov r4, r3};\
-			sub r4, t, r3;\
-		skip ## P:;\
-		{ldw r4, r7[r4]; ldc s, 0};\
-		ldaw r7, sp[S_FIR_OFFSET];\
-		{ldw r5, r7[S_SUM_0+1];ldc t, 0};\
-		maccs s, t, r4, r5;\
-		lextract s, s, t, r6, 32;\
-		{stw s, r2[S_SECOND_STAGE_OUTPUT_0];ldc s, 0};\
-		{ldw r5, r7[S_SUM_1+1];ldc t, 0};\
-		maccs s, t, r4, r5;\
-		lextract s, s, t, r6, 32;\
-		{stw s, r2[S_SECOND_STAGE_OUTPUT_1];ldc s, 0};\
-		{ldw r5, r7[S_SUM_2+1];ldc t, 0};\
-		maccs s, t, r4, r5;\
-		lextract s, s, t, r6, 32;\
-		{stw s, r2[S_SECOND_STAGE_OUTPUT_2];ldc s, 0};\
-		{ldw r5, r7[S_SUM_3+1];ldc t, 0};\
-		maccs s, t, r4, r5;\
-		lextract s, s, t, r6, 32;\
-		{stw s, r2[S_SECOND_STAGE_OUTPUT_3];ldc s, 0};\
-		bu done_windowing ## P;\
-	no_windowing ## P:;\
-		ldaw r4, sp[S_FIR_OFFSET];\
-		ldc t, 30;\
-		ldd r6, r5, r4[S_D_SUM_0];\
-		lextract s, r6, r5, t, 32;\
-		ldd r6, r5, r4[S_D_SUM_1];\
-		lextract t, r6, r5, t, 32;\
-		std t, s, r2[S_D_SECOND_STAGE_OUTPUT_01];\
-		ldc t, 30;\
-		ldd r6, r5, r4[S_D_SUM_2];\
-		lextract s, r6, r5, t, 32;\
-		ldd r6, r5, r4[S_D_SUM_3];\
-		lextract t, r6, r5, t, 32;\
-		std t, s, r2[S_D_SECOND_STAGE_OUTPUT_23];\
-	done_windowing ## P:
-
-
-//r3 is the AUDIO_POINTER_INDEX
-#define UPDATE_MIN_MAX()\
-	nop
-
-//r3 is the AUDIO_POINTER_INDEX
-#define BITREV_INDEX()\
-	{ldw r5, r1[S_FRAME_SIZE_LOG2]; ldc r4, 32};\
-	{bitrev r3, r3; sub r4, r4, r5};\
-	{shr r3, r3, r4}
-
-//r3 is the AUDIO_POINTER_INDEX
-=======
 	.section	.dp.data,"awd",@progbits
 	.text
 
@@ -490,7 +275,6 @@
 
 //r4 is the address of the S_FRAME_OFFSET_SECTION
 //r6 is the AUDIO_POINTER_INDEX
->>>>>>> 8314aa1d
 #define SAVE_SAMPLES_BIT_REVERSED(POINTER)\
 		ldw r7, r4[POINTER];\
 		std r1, r0, r7[r6];\
